"""
http://2018.igem.org/wiki/images/0/09/2018_InterLab_Plate_Reader_Protocol.pdf
"""
import json
import sys
from urllib.parse import quote

import sbol3
from tyto import OM

import labop
import uml
from labop.execution_engine import ExecutionEngine
from labop_convert import MarkdownSpecialization


def render_kit_coordinates_table(ex: labop.ProtocolExecution):
    # Get iGEM parts from Document
    components = [
        c
        for c in ex.document.objects
        if type(c) is sbol3.Component and "igem" in c.types[0]
    ]

    # Extract kit coordinates from description, assuming description has the following
    # format: 'BBa_I20270 Kit Plate 1 Well 1A'
    components = [
        (
            c.description.split(" ")[0],  # Part ID
            " ".join(c.description.split(" ")[1:]),
        )  # Kit coordinates
        for c in components
    ]

    # Format markdown table
    table = (
        "#### Table 1: Part Locations in Distribution Kit\n"
        "| Part | Coordinate |\n"
        "| ---- | -------------- |\n"
    )
    for part, coordinate in components:
        table += f"|{part}|{coordinate}|\n"
    table += "\n\n"

    # Insert into markdown document immediately before the Protocol Steps section
    insert_index = ex.markdown.find("## Protocol Steps")
    ex.markdown = ex.markdown[:insert_index] + table + ex.markdown[insert_index:]


if "unittest" in sys.modules:
    REGENERATE_ARTIFACTS = False
else:
    REGENERATE_ARTIFACTS = True

filename = "".join(__file__.split(".py")[0].split("/")[-1:])

doc = sbol3.Document()
sbol3.set_namespace("http://igem.org/engineering/")

#############################################
# Import the primitive libraries
print("Importing libraries")
labop.import_library("liquid_handling")
print("... Imported liquid handling")
labop.import_library("plate_handling")
# print('... Imported plate handling')
labop.import_library("spectrophotometry")
print("... Imported spectrophotometry")
labop.import_library("sample_arrays")
print("... Imported sample arrays")
labop.import_library("culturing")
#############################################


# create the materials to be provisioned
dh5alpha = sbol3.Component("dh5alpha", "https://identifiers.org/taxonomy:668369")
dh5alpha.name = "_E. coli_ DH5 alpha competent cells"
doc.add(dh5alpha)

neg_control_plasmid = sbol3.Component(
    "neg_control_plasmid", "http://parts.igem.org/Part:BBa_J428100"
)
neg_control_plasmid.name = "Negative control 2022"
neg_control_plasmid.description = "BBa_J428100 Kit Plate 1 Well 12M"

pos_control_plasmid = sbol3.Component(
    "pos_control_plasmid", "http://parts.igem.org/Part:BBa_I20270"
)
pos_control_plasmid.name = "Positive control 2018"
pos_control_plasmid.description = "BBa_I20270 Kit Plate 1 Well 1A"

test_device1 = sbol3.Component("test_device1", "http://parts.igem.org/Part:BBa_J428112")
test_device1.name = "Test Device 1 Exp 1 (Green Device)"
test_device1.description = "BBa_J428112 Kit Plate 1 Well 14C"

test_device2 = sbol3.Component("test_device2", "http://parts.igem.org/Part:BBa_J428110")
test_device2.name = "Test Device 2 Exp 1 (Red mRFP1 device)"
test_device2.description = "BBa_J428110 Kit Plate 1 Well 12O"

test_device3 = sbol3.Component("test_device3", "http://parts.igem.org/Part:BBa_J428111")
test_device3.name = "Test Device 3 Exp 1 (Red mCherry device)"
test_device3.description = "BBa_J428111 Kit Plate 1 Well 14A"

test_device4 = sbol3.Component("test_device4", "http://parts.igem.org/Part:BBa_J428101")
test_device4.name = "Test Device 4 Exp 1 (RiboJ Insulated mCherry device)"
test_device4.description = "BBa_J428101 Kit Plate 1 Well 12I"

test_device5 = sbol3.Component("test_device5", "http://parts.igem.org/Part:BBa_J428108")
test_device5.name = "Test Device 5 Exp 1 (Dual construct Blue and Red)"
test_device5.description = "BBa_J428108 Kit Plate 1 Well 14E"

test_device6 = sbol3.Component("test_device6", "http://parts.igem.org/Part:BBa_J428106")
test_device6.name = "Test Device 6 Exp 1 (Dual construct Green and Blue)"
test_device6.description = "BBa_J428106 Kit Plate 1 Well 12G"

doc.add(neg_control_plasmid)
doc.add(pos_control_plasmid)
doc.add(test_device1)
doc.add(test_device2)
doc.add(test_device3)
doc.add(test_device4)
doc.add(test_device5)
doc.add(test_device6)

# Other reagents
lb_cam = sbol3.Component("lb_cam", "")
lb_cam.name = "LB Broth + Chloramphenicol (34 ug/mL)"

lb_agar_cam = sbol3.Component("lb_agar_cam", "")
lb_agar_cam.name = "LB Agar + Chloramphenicol (34 ug/mL)"

chloramphenicol = sbol3.Component(
    "chloramphenicol", "https://pubchem.ncbi.nlm.nih.gov/compound/5959"
)
chloramphenicol.name = "Chloramphenicol stock solution (34 mg/mL)"

ice = sbol3.Component("ice", "")
ice.name = "Ice"

doc.add(lb_cam)
doc.add(lb_agar_cam)
doc.add(chloramphenicol)
doc.add(ice)

# Instruments and laboratory equipment
# TODO: instruments should be represented by sbol3.Agent
plate_reader = sbol3.Component("plate_reader", "")
plate_reader.name = "Plate reader"

shaking_incubator = sbol3.Component("shaking_incubator", "")
shaking_incubator.name = "Shaking incubator"

doc.add(plate_reader)
doc.add(shaking_incubator)

################################################################
activity = labop.Protocol("interlab")
activity.name = "Testing the three color calibration protocol"
activity.version = sbol3.TextProperty(
    activity, "http://igem.org/interlab_working_group#Version", 0, 1, [], "1.1b"
)
activity.description = """In this experiment, your team will measure the fluorescence of six devices that encode either a single fluorescence protein (blue, green, or red) or two fluorescence proteins encoded in two transcriptional units. You will calibrate the fluorescence of these devices to the three calibrant dyes and you will calibrate the optical density of the culture to the cell density calibrant.

This experiment aims to assess the lab-to-lab reproducibility of the new three color calibration protocol. We will test if it works well for calibrating the fluorescence in cells that express one single fluorescent protein and for cells expressing two different fluorescent proteins at the same time.

Before performing the cell measurements, you need to perform all the calibration measurements. Please do not proceed unless you have completed the calibration protocol. Completion of the calibrations will ensure that you understand the measurement process and that you can take the cell measurements under the same conditions. For consistency and reproducibility, we are requiring all teams to use E. coli K-12 DH5-alpha. If you do not have access to this strain, you can request streaks of the transformed devices from another team near you. If you are absolutely unable to obtain the DH5-alpha strain, you may still participate in the InterLab study by contacting the Engineering Committee (engineering [at] igem [dot] org) to discuss your situation.

For all below indicated cell measurements, you must use the same type of plates and the same volumes that you used in your calibration protocol. You must also use the same settings (e.g., filters or excitation and emission wavelengths) that you used in your calibration measurements. If you do not use the same type of plates, volumes, and settings, the measurements will not be valid.

Protocol summary: You will transform the eight devices listed in Table 1 into E. coli K-12 DH5-alpha cells. The next day you will pick two colonies from each transformation (16 total) and use them to inoculate 5 mL overnight cultures (this step is still in tubes). Each of these 16 overnight cultures will be used to inoculate four wells in a 96-well plate (200 microliter each, 4 replicates) and one test tube (12 mL). You will measure how fluorescence and optical density develops over 6 hours by taking measurements at time point 0 hour and at time point 6 hours. Follow the protocol below and the visual instructions in Figure 1 and Figure 2."""

doc.add(activity)
activity = doc.find(activity.identity)

plasmids = [
    neg_control_plasmid,
    pos_control_plasmid,
    test_device1,
    test_device2,
    test_device3,
    test_device4,
    test_device5,
    test_device6,
]

# Day 1: Transformation
culture_plates = activity.primitive_step(
    "CulturePlates",
    quantity=len(plasmids),
    specification=labop.ContainerSpec(
        "transformant_strains",
        name=f"transformant strains",
        queryString="cont:PetriDish",
        prefixMap={"cont": "https://sift.net/container-ontology/container-ontology#"},
    ),
    growth_medium=lb_agar_cam,
)

transformation = activity.primitive_step(
    f"Transform",
    host=dh5alpha,
    dna=plasmids,
    selection_medium=lb_agar_cam,
    destination=culture_plates.output_pin("samples"),
)
transformation.description = "Incubate overnight (for 16 hour) at 37.0 degree Celsius."

# Day 2: Pick colonies and culture overnight
culture_container_day1 = activity.primitive_step(
    "ContainerSet",
    quantity=2 * len(plasmids),
    specification=labop.ContainerSpec(
        "culture_day_1",
        name=f"culture (day 1)",
        queryString="cont:CultureTube",
        prefixMap={"cont": "https://sift.net/container-ontology/container-ontology#"},
    ),
)

pick_colonies = activity.primitive_step(
    "PickColonies",
    colonies=transformation.output_pin("transformants"),
    quantity=2 * len(plasmids),
    replicates=2,
)

overnight_culture = activity.primitive_step(
    "Culture",
    inoculum=pick_colonies.output_pin("samples"),
    replicates=2,
    growth_medium=lb_cam,
    volume=sbol3.Measure(5, OM.millilitre),  # Actually 5-10 ml in the written protocol
    duration=sbol3.Measure(16, OM.hour),  # Actually 16-18 hours
    orbital_shake_speed=sbol3.Measure(
        220, "None"
    ),  # No unit for RPM or inverse minutes
    temperature=sbol3.Measure(37, OM.degree_Celsius),
    container=culture_container_day1.output_pin("samples"),
)

# Day 3 culture
culture_container_day2 = activity.primitive_step(
    "ContainerSet",
    quantity=2 * len(plasmids),
    specification=labop.ContainerSpec(
        "culture_day_2",
        name=f"culture (day 2)",
        queryString="cont:CultureTube",
        prefixMap={"cont": "https://sift.net/container-ontology/container-ontology#"},
    ),
)


back_dilution = activity.primitive_step(
    "Dilute",
    source=culture_container_day1.output_pin("samples"),
    destination=culture_container_day2.output_pin("samples"),
    replicates=2,
    diluent=lb_cam,
    amount=sbol3.Measure(5.0, OM.millilitre),
    dilution_factor=uml.LiteralInteger(value=10),
    temperature=sbol3.Measure(4, OM.degree_Celsius),
)
back_dilution.description = "(This can be also performed on ice)."

# Transfer cultures to a microplate baseline measurement and outgrowth
timepoint_0hrs = activity.primitive_step(
    "ContainerSet",
    quantity=2 * len(plasmids),
    specification=labop.ContainerSpec(
        "culture_0hr_timepoint",
        name="cultures (0 hr timepoint)",
        queryString="cont:MicrofugeTube",
        prefixMap={"cont": "https://sift.net/container-ontology/container-ontology#"},
    ),
)

hold = activity.primitive_step(
    "HoldOnIce", location=timepoint_0hrs.output_pin("samples")
)
hold.description = "This will prevent cell growth while transferring samples."

transfer = activity.primitive_step(
    "Transfer",
    source=culture_container_day2.output_pin("samples"),
    destination=timepoint_0hrs.output_pin("samples"),
    amount=sbol3.Measure(1, OM.milliliter),
    temperature=sbol3.Measure(4, OM.degree_Celsius),
)
transfer.description = "(This can be also performed on Ice)."

# Abs measurement
baseline_absorbance = activity.primitive_step(
    "MeasureAbsorbance",
    samples=timepoint_0hrs.output_pin("samples"),
    wavelength=sbol3.Measure(600, OM.nanometer),
)
baseline_absorbance.name = "baseline absorbance of culture (day 2)"


conical_tube = activity.primitive_step(
    "ContainerSet",
    quantity=2 * len(plasmids),
    specification=labop.ContainerSpec(
        "back_diluted_culture",
        name=f"back-diluted culture",
        queryString="cont:50mlConicalTube",
        prefixMap={"cont": "https://sift.net/container-ontology/container-ontology#"},
    ),
)
conical_tube.description = (
    "The conical tube should be opaque, amber-colored, or covered with foil."
)

dilution = activity.primitive_step(
    "DiluteToTargetOD",
    source=culture_container_day2.output_pin("samples"),
    destination=conical_tube.output_pin("samples"),
    diluent=lb_cam,
    amount=sbol3.Measure(12, OM.millilitre),
    target_od=sbol3.Measure(0.02, "None"),
    temperature=sbol3.Measure(4, OM.degree_Celsius),
)  # Dilute to a target OD of 0.2, opaque container
dilution.description = f"(This can be also performed on Ice)."

embedded_image = activity.primitive_step(
    "EmbeddedImage",
    image="Exp1_2_protocol_published.png",
    caption="Fig 1: Visual representation of protocol",
)


temporary = activity.primitive_step(
    "ContainerSet",
    quantity=2 * len(plasmids),
    specification=labop.ContainerSpec(
        "back_diluted_culture_aliquots",
        name="back-diluted culture aliquots",
        queryString="cont:MicrofugeTube",
        prefixMap={"cont": "https://sift.net/container-ontology/container-ontology#"},
    ),
)

hold = activity.primitive_step("HoldOnIce", location=temporary.output_pin("samples"))
hold.description = "This will prevent cell growth while transferring samples."

transfer = activity.primitive_step(
    "Transfer",
    source=conical_tube.output_pin("samples"),
    destination=temporary.output_pin("samples"),
    amount=sbol3.Measure(1, OM.milliliter),
    temperature=sbol3.Measure(4, OM.degree_Celsius),
)
transfer.description = "(This can be also performed on Ice)."

plate1 = activity.primitive_step(
    "EmptyContainer",
    specification=labop.ContainerSpec(
        "plate_1",
        name="plate 1",
        queryString="cont:Plate96Well",
        prefixMap={"cont": "https://sift.net/container-ontology/container-ontology#"},
    ),
)


hold = activity.primitive_step("HoldOnIce", location=plate1.output_pin("samples"))


plan = labop.SampleData(
    from_samples=temporary.output_pin("samples"),
    values=quote(
        json.dumps(
            {
                "1": "A2:D2",
                "2": "E2:H2",
                "3": "A3:D3",
                "4": "E3:H3",
                "5": "A4:D4",
                "6": "E4:H4",
                "7": "A5:D5",
                "8": "E5:H5",
                "9": "A7:D7",
                "10": "E7:H7",
                "11": "A8:D8",
                "12": "E8:H8",
                "13": "A9:D9",
                "14": "E9:H9",
                "15": "A10:D10",
                "16": "E10:H10",
            }
        )
    ),
)


transfer = activity.primitive_step(
    "TransferByMap",
    source=temporary.output_pin("samples"),
    destination=plate1.output_pin("samples"),
    amount=sbol3.Measure(200, OM.microliter),
    temperature=sbol3.Measure(4, OM.degree_Celsius),
    plan=plan,
)
transfer.description = "See also the plate layout below."

plate_blanks = activity.primitive_step(
    "Transfer",
    source=[lb_cam],
    destination=plate1.output_pin("samples"),
    coordinates="A1:H1, A10:H10, A12:H12",
    temperature=sbol3.Measure(4, OM.degree_Celsius),
    amount=sbol3.Measure(200, OM.microliter),
)
plate_blanks.description = "These samples are blanks."

<<<<<<< HEAD
embedded_image = activity.primitive_step(
=======
embedded_image = protocol.primitive_step(
>>>>>>> 81e2c442
    "EmbeddedImage",
    image="fig2_cell_calibration.png",
    caption="Fig 2: Plate layout",
)


# Possibly display map here
absorbance_plate1 = activity.primitive_step(
    "MeasureAbsorbance",
    samples=plate1.output_pin("samples"),
    wavelength=sbol3.Measure(600, OM.nanometer),
)
absorbance_plate1.name = "0 hr absorbance timepoint"
fluorescence_plate1 = activity.primitive_step(
    "MeasureFluorescence",
    samples=plate1.output_pin("samples"),
    excitationWavelength=sbol3.Measure(488, OM.nanometer),
    emissionWavelength=sbol3.Measure(530, OM.nanometer),
    emissionBandpassWidth=sbol3.Measure(30, OM.nanometer),
)
fluorescence_plate1.name = "0 hr green fluorescence timepoint"

fluorescence_blue_plate1 = activity.primitive_step(
    "MeasureFluorescence",
    samples=plate1.output_pin("samples"),
    excitationWavelength=sbol3.Measure(405, OM.nanometer),
    emissionWavelength=sbol3.Measure(450, OM.nanometer),
    emissionBandpassWidth=sbol3.Measure(50, OM.nanometer),
)
fluorescence_blue_plate1.name = "0 hr blue fluorescence timepoint"

fluorescence_red_plate1 = activity.primitive_step(
    "MeasureFluorescence",
    samples=plate1.output_pin("samples"),
    excitationWavelength=sbol3.Measure(561, OM.nanometer),
    emissionWavelength=sbol3.Measure(610, OM.nanometer),
    emissionBandpassWidth=sbol3.Measure(20, OM.nanometer),
)
fluorescence_red_plate1.name = "0 hr red fluorescence timepoint"


# Begin outgrowth
incubate = activity.primitive_step(
    "Incubate",
    location=conical_tube.output_pin("samples"),
    duration=sbol3.Measure(6, OM.hour),
    temperature=sbol3.Measure(37, OM.degree_Celsius),
    shakingFrequency=sbol3.Measure(220, "None"),
)


# Hold on ice to inhibit cell growth
hold = activity.primitive_step("HoldOnIce", location=conical_tube.output_pin("samples"))
hold.description = (
    "This will inhibit cell growth during the subsequent pipetting steps."
)

# Take a 6hr timepoint measurement
plate2 = activity.primitive_step(
    "EmptyContainer",
    specification=labop.ContainerSpec(
        "plate_2",
        name="plate 2",
        queryString="cont:Plate96Well",
        prefixMap={"cont": "https://sift.net/container-ontology/container-ontology#"},
    ),
)

# Hold on ice
hold = activity.primitive_step("HoldOnIce", location=plate2.output_pin("samples"))


plan = labop.SampleData(
    from_samples=conical_tube.output_pin("samples"),
    values=quote(
        json.dumps(
            {
                "1": "A2:D2",
                "2": "E2:H2",
                "3": "A3:D3",
                "4": "E3:H3",
                "5": "A4:D4",
                "6": "E4:H4",
                "7": "A5:D5",
                "8": "E5:H5",
                "9": "A7:D7",
                "10": "E7:H7",
                "11": "A8:D8",
                "12": "E8:H8",
                "13": "A9:D9",
                "14": "E9:H9",
                "15": "A10:D10",
                "16": "E10:H10",
            }
        )
    ),
)

transfer = activity.primitive_step(
    "TransferByMap",
    source=conical_tube.output_pin("samples"),
    destination=plate2.output_pin("samples"),
    amount=sbol3.Measure(200, OM.microliter),
    temperature=sbol3.Measure(4, OM.degree_Celsius),
    plan=plan,
)
transfer.description = "See the plate layout."

# Plate the blanks
plate_blanks = activity.primitive_step(
    "Transfer",
    source=[lb_cam],
    destination=plate2.output_pin("samples"),
    coordinates="A1:H1, A10:H10, A12:H12",
    temperature=sbol3.Measure(4, OM.degree_Celsius),
    amount=sbol3.Measure(200, OM.microliter),
)
plate_blanks.description = "These are the blanks."


endpoint_absorbance_plate2 = activity.primitive_step(
    "MeasureAbsorbance",
    samples=plate2.output_pin("samples"),
    wavelength=sbol3.Measure(600, OM.nanometer),
)
endpoint_absorbance_plate2.name = "6 hr absorbance timepoint"

endpoint_fluorescence_plate2 = activity.primitive_step(
    "MeasureFluorescence",
    samples=plate2.output_pin("samples"),
    excitationWavelength=sbol3.Measure(485, OM.nanometer),
    emissionWavelength=sbol3.Measure(530, OM.nanometer),
    emissionBandpassWidth=sbol3.Measure(30, OM.nanometer),
)
endpoint_fluorescence_plate2.name = "6 hr green fluorescence timepoint"

endpoint_fluorescence_blue_plate2 = activity.primitive_step(
    "MeasureFluorescence",
    samples=plate2.output_pin("samples"),
    excitationWavelength=sbol3.Measure(405, OM.nanometer),
    emissionWavelength=sbol3.Measure(450, OM.nanometer),
    emissionBandpassWidth=sbol3.Measure(50, OM.nanometer),
)
endpoint_fluorescence_blue_plate2.name = "6 hr blue fluorescence timepoint"

endpoint_fluorescence_red_plate2 = activity.primitive_step(
    "MeasureFluorescence",
    samples=plate2.output_pin("samples"),
    excitationWavelength=sbol3.Measure(561, OM.nanometer),
    emissionWavelength=sbol3.Measure(610, OM.nanometer),
    emissionBandpassWidth=sbol3.Measure(20, OM.nanometer),
)
endpoint_fluorescence_red_plate2.name = "6 hr red fluorescence timepoint"


activity.designate_output(
    "baseline_absorbance_measurements",
    "http://bioprotocols.org/labop#SampleData",
    source=baseline_absorbance.output_pin("measurements"),
)
activity.designate_output(
    "absorbance_plate1_measurements",
    "http://bioprotocols.org/labop#SampleData",
    source=absorbance_plate1.output_pin("measurements"),
)
activity.designate_output(
    "fluorescence_plate1_measurements",
    "http://bioprotocols.org/labop#SampleData",
    source=fluorescence_plate1.output_pin("measurements"),
)
activity.designate_output(
    "fluorescence_blue_plate1_measurements",
    "http://bioprotocols.org/labop#SampleData",
    source=fluorescence_blue_plate1.output_pin("measurements"),
)
activity.designate_output(
    "fluorescence_red_plate1_measurements",
    "http://bioprotocols.org/labop#SampleData",
    source=fluorescence_red_plate1.output_pin("measurements"),
)


activity.designate_output(
    "endpoint_absorbance_plate2_measurements",
    "http://bioprotocols.org/labop#SampleData",
    source=endpoint_absorbance_plate2.output_pin("measurements"),
)
activity.designate_output(
    "endpoint_fluorescence_plate2_measurements",
    "http://bioprotocols.org/labop#SampleData",
    source=endpoint_fluorescence_plate2.output_pin("measurements"),
)
activity.designate_output(
    "endpoint_fluorescence_blue_plate2_measurements",
    "http://bioprotocols.org/labop#SampleData",
    source=endpoint_fluorescence_blue_plate2.output_pin("measurements"),
)
activity.designate_output(
    "endpoint_fluorescence_red_plate2_measurements",
    "http://bioprotocols.org/labop#SampleData",
    source=endpoint_fluorescence_red_plate2.output_pin("measurements"),
)

agent = sbol3.Agent("test_agent")
ee = ExecutionEngine(
    specializations=[MarkdownSpecialization("test_LUDOX_markdown.md")],
    failsafe=False,
    sample_format="json",
    track_samples=False,
)
execution = ee.execute(activity, agent, id="test_execution", parameter_values=[])
render_kit_coordinates_table(execution)
print(execution.markdown)

# Dress up the markdown to make it pretty and more readable
execution.markdown = execution.markdown.replace("`_E. coli_", "_`E. coli`_ `")
execution.markdown = execution.markdown.replace(" milliliter", "mL")
execution.markdown = execution.markdown.replace(
    " degree Celsius", "\u00B0C"
)  # degree symbol
execution.markdown = execution.markdown.replace(" nanometer", "nm")
execution.markdown = execution.markdown.replace(" microliter", "uL")

if REGENERATE_ARTIFACTS:
    with open(filename + ".md", "w", encoding="utf-8") as f:
        f.write(execution.markdown)<|MERGE_RESOLUTION|>--- conflicted
+++ resolved
@@ -414,11 +414,7 @@
 )
 plate_blanks.description = "These samples are blanks."
 
-<<<<<<< HEAD
 embedded_image = activity.primitive_step(
-=======
-embedded_image = protocol.primitive_step(
->>>>>>> 81e2c442
     "EmbeddedImage",
     image="fig2_cell_calibration.png",
     caption="Fig 2: Plate layout",
