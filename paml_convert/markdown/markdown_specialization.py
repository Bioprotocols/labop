import logging
import json
import os 
import json
from datetime import datetime
from urllib.parse import quote, unquote
from typing import Union, List
from collections.abc import Iterable


import sbol3
import tyto

import paml
import uml
from paml_convert.behavior_specialization import BehaviorSpecialization
from paml_convert.markdown import MarkdownConverter


l = logging.getLogger(__file__)
l.setLevel(logging.ERROR)

container_ontology_path = os.path.join(os.path.dirname(os.path.realpath(__file__)), '../../container-ontology/owl/container-ontology.ttl')
ContainerOntology = tyto.Ontology(path=container_ontology_path, uri='https://sift.net/container-ontology/container-ontology')


class MarkdownSpecialization(BehaviorSpecialization):
    def __init__(self, out_path) -> None:
        super().__init__()
        self.out_path = out_path
        self.var_to_entity = {}
        self.markdown_converter = None
        self.doc = None

    def initialize_protocol(self, execution: paml.ProtocolExecution):
        super().initialize_protocol(execution)
        print(f'Initializing execution {execution.display_id}')
        # Defines sections of the markdown document
        execution.header = ''
        execution.inputs = ''
        execution.outputs = ''
        execution.materials = ''
        execution.body = ''
        execution.markdown_steps = []

        # Contains the final, compiled markdown
        execution.markdown = ''

    def _init_behavior_func_map(self) -> dict:
        return {
            "https://bioprotocols.org/paml/primitives/sample_arrays/EmptyContainer": self.define_container,
            "https://bioprotocols.org/paml/primitives/liquid_handling/Provision": self.provision_container,
            "https://bioprotocols.org/paml/primitives/sample_arrays/PlateCoordinates": self.plate_coordinates,
            "https://bioprotocols.org/paml/primitives/spectrophotometry/MeasureAbsorbance": self.measure_absorbance,
            "https://bioprotocols.org/paml/primitives/spectrophotometry/MeasureFluorescence": self.measure_fluorescence,
            "https://bioprotocols.org/paml/primitives/liquid_handling/Vortex": self.vortex,
            "https://bioprotocols.org/paml/primitives/liquid_handling/Discard": self.discard,
            "https://bioprotocols.org/paml/primitives/liquid_handling/Transfer": self.transfer,
            "https://bioprotocols.org/paml/primitives/liquid_handling/TransferByMap": self.transfer_by_map,
            "https://bioprotocols.org/paml/primitives/culturing/Transform": self.transform,
            "https://bioprotocols.org/paml/primitives/culturing/Culture": self.culture,
            "https://bioprotocols.org/paml/primitives/plate_handling/Incubate": self.incubate,
            "https://bioprotocols.org/paml/primitives/plate_handling/Hold": self.hold,
            "https://bioprotocols.org/paml/primitives/plate_handling/HoldOnIce": self.hold_on_ice,
            "https://bioprotocols.org/paml/primitives/plate_handling/EvaporativeSeal": self.evaporative_seal,
            "https://bioprotocols.org/paml/primitives/liquid_handling/Dilute": self.dilute,
            "https://bioprotocols.org/paml/primitives/liquid_handling/DiluteToTargetOD": self.dilute_to_target_od,
            "https://bioprotocols.org/paml/primitives/sample_arrays/ContainerSet": self.define_containers,
            "https://bioprotocols.org/paml/primitives/liquid_handling/SerialDilution": self.serial_dilution,
            "https://bioprotocols.org/paml/primitives/sample_arrays/PoolSamples": self.pool_samples,
            "https://bioprotocols.org/paml/primitives/plate_handling/QuickSpin": self.quick_spin,
            "https://bioprotocols.org/paml/primitives/plate_handling/Unseal": self.unseal,
            "https://bioprotocols.org/paml/primitives/sample_arrays/EmbeddedImage": self.embedded_image,
            "http://bioprotocols.org/paml#Protocol": self.subprotocol_specialization,
            "https://bioprotocols.org/paml/primitives/culturing/CulturePlates": self.culture_plates,
            "https://bioprotocols.org/paml/primitives/culturing/PickColonies": self.pick_colonies,
        }

    def on_begin(self, execution):
        if execution:
            protocol = execution.protocol.lookup()
            self.markdown_converter = MarkdownConverter(protocol.document)

    def _header_markdown(self, protocol):
        header = '# ' + (protocol.display_id if (protocol.name is None) else protocol.name) + '\n'
        header += '\n'
        #header += '## Description:\n' + (
        #    'No description given' if protocol.description is None else protocol.description) + '\n'
        header += ('No description given' if protocol.description is None else protocol.description) + '\n'
        return header

    def _inputs_markdown(self, parameter_values, subprotocol_executions):
        markdown = '\n\n## Protocol Inputs:\n'
        markdown = ''
        for i in parameter_values:
            parameter = i.parameter.lookup()
            if parameter.property_value.direction == uml.PARAMETER_IN:
                markdown += self._parameter_value_markdown(i)
        for x in subprotocol_executions:
            markdown += x.inputs
        return markdown

    def _outputs_markdown(self, parameter_values, subprotocol_executions):
        markdown = '\n\n## Protocol Outputs:\n'
        markdown = ''
        for i in parameter_values:
            parameter = i.parameter.lookup()
            if parameter.property_value.direction == uml.PARAMETER_OUT:
                markdown += self._parameter_value_markdown(i, True)
        for x in subprotocol_executions:
            markdown += x.outputs
        return markdown

    def _materials_markdown(self, protocol, subprotocol_executions):
        document_objects = protocol.document.objects
        # TODO: Use different criteria for compiling Materials list based on ValueSpecifications for ValuePins
        components = [x for x in document_objects if isinstance(x, sbol3.component.Component)]
        # This is a hack to avoid listing Components that are dynamically generated
        # during protocol execution, e.g., transformants
        components = [x for x in components if tyto.SBO.functional_entity not in x.types]
        materials = {x.name: x for x in components}
        markdown = '\n\n## Protocol Materials:\n'
        markdown = ''
        for name, material  in materials.items():
            markdown += f"* [{name}]({material.types[0]})\n"

        # Compute container types and quantities
        document_objects = []
        protocol.document.traverse(lambda obj: document_objects.append(obj))
        call_behavior_actions = [obj for obj in document_objects if type(obj) is uml.CallBehaviorAction]
        containers = {}
        for cba in call_behavior_actions:
            try:
                pin = cba.input_pin('specification')
            except:
                continue
            container_type = pin.value.value.queryString
        
            try:
                pin = cba.input_pin('quantity')
            except:
                pin = None
            qty = pin.value.value if pin else 1
            
            if container_type in containers:
                containers[container_type] += qty
            else:
                containers[container_type] = qty
        
        for container_type, qty in containers.items():
            container_class = ContainerOntology.uri + '#' + container_type.split(':')[-1]
            container_str = ContainerOntology.get_term_by_uri(container_class)
            text = f'* {container_str}'
            if qty > 1:
                text += f' (x {qty})'
            text += '\n'
            markdown += text

        for x in subprotocol_executions:
            markdown += x.materials
        return markdown

    def _parameter_value_markdown(self, pv : paml.ParameterValue, is_output=False):
        parameter = pv.parameter.lookup().property_value
<<<<<<< HEAD
        value = pv.value.value.lookup().name if isinstance(pv.value, uml.LiteralReference) else pv.value.value
=======
        value = pv.value.value.lookup() if isinstance(pv.value, uml.LiteralReference) else pv.value.value
>>>>>>> a1597f9e
        units = tyto.OM.get_term_by_uri(value.unit) if isinstance(value, sbol3.om_unit.Measure) else None
        value = str(f"{value.value} {units}")  if units else str(value)
        if is_output:
            return f"* `{value}`\n"
            #return f"* `{parameter.name}`"
        else:
            return f"* `{parameter.name}` = {value}"

    def _steps_markdown(self, execution: paml.ProtocolExecution, subprotocol_executions):
        markdown = '\n\n## Steps\n'
        markdown = ''
        for x in subprotocol_executions:
            markdown += '\n\n##' + x.header
            markdown +=  x.body
        for i, step in enumerate(execution.markdown_steps):
            markdown += str(i + 1) + '. ' + step + '\n'
        return markdown

    def on_end(self, execution: paml.ProtocolExecution):
        protocol = execution.protocol.lookup()
        subprotocol_executions = execution.get_subprotocol_executions()
        execution.header += self._header_markdown(protocol)
        execution.inputs += self._inputs_markdown(execution.parameter_values, subprotocol_executions)
        execution.outputs += self._outputs_markdown(execution.parameter_values, subprotocol_executions)
        execution.body = self._steps_markdown(execution, subprotocol_executions)
        execution.markdown_steps += [self.reporting_step(execution)]
        execution.markdown += execution.header

        if execution.inputs:
            execution.markdown += '\n\n## Protocol Inputs:\n'
            execution.markdown += execution.inputs

        if execution.outputs:
            execution.markdown += '\n\n## Protocol Outputs:\n'
            execution.markdown += execution.outputs

        execution.markdown += '\n\n## Protocol Materials:\n'
        execution.markdown += self._materials_markdown(protocol, subprotocol_executions)
        execution.markdown += '\n\n## Protocol Steps:\n'
        execution.markdown += self._steps_markdown(execution, subprotocol_executions)

        # Timestamp the protocol version
        dt = datetime.now()
        ts = datetime.timestamp(dt)
        execution.markdown += f'---\nTimestamp: {datetime.fromtimestamp(ts)}'

        # Print document version
        # This is a little bit kludgey, because version is not an official PAML property
        # of Protocol
        protocol = execution.protocol.lookup()
        if hasattr(protocol, 'version'):
            execution.markdown += f'---\nProtocol version: {protocol.version}'

        with open(self.out_path, "w") as f:
            f.write(execution.markdown)

    def reporting_step(self, execution: paml.ProtocolExecution):
        output_parameters = []
        for i in execution.parameter_values:
            parameter = i.parameter.lookup()
            value = i.value.value.lookup().name if isinstance(i.value, uml.LiteralReference) else i.value.value
            if parameter.property_value.direction == uml.PARAMETER_OUT:
                #output_parameters.append(f"`{parameter.property_value.name}` from `{value}`")
                output_parameters.append(f'`{value}`')
        output_parameters = ", ".join(output_parameters)
        return f"Import data for {output_parameters} into provided Excel file."

    def define_container(self, record: paml.ActivityNodeExecution, execution: paml.ProtocolExecution):
        results = {}
        call = record.call.lookup()
        parameter_value_map = call.parameter_value_map()

        spec = parameter_value_map["specification"]['value']
        #samples_var = parameter_value_map["samples"]['value']

        ## Define a container

        l.debug(f"define_container:")
        l.debug(f" specification: {spec}")
        #l.debug(f" samples: {samples_var}")

        try:
            possible_container_types = self.resolve_container_spec(spec)
            containers_str = ",".join([f"\n\t[{c.split('#')[1]}]({c})" for c in possible_container_types])
            execution.markdown_steps += [f"Provision a container named `{spec.name}` such as: {containers_str}."]
        except Exception as e:
            l.warning(e)
            
            # Assume that a simple container class is specified, rather
            # than container properties.  Then use tyto to get the 
            # container label
            container_class = ContainerOntology.uri + '#' + spec.queryString.split(':')[-1]
            container_str = ContainerOntology.get_term_by_uri(container_class)
            if container_class == f'{ContainerOntology.uri}#StockReagent':
                text = f'Provision the {container_str} containing `{spec.name}`'
            else:
                text = f'Obtain a {container_str} to contain `{spec.name}`'
            text = add_description(record, text)
            execution.markdown_steps += [text]
            #except Exception as e:
            #    l.warning(e)
            #    execution.markdown_steps += [f"Provision a container named `{spec.name}` meeting specification: {spec.queryString}."]

        return results

    def define_containers(self, record: paml.ActivityNodeExecution, execution: paml.ProtocolExecution):
        results = {}
        call = record.call.lookup()
        parameter_value_map = call.parameter_value_map()

        containers = parameter_value_map["specification"]["value"]
        samples = parameter_value_map["samples"]["value"]
        quantity = parameter_value_map["quantity"]["value"]
        replicates = parameter_value_map["replicates"]["value"] if "replicates" in parameter_value_map else 1
        samples.container_type = containers.get_parent().identity
        assert(type(containers) is paml.ContainerSpec)
        try:
            
            # Assume that a simple container class is specified, rather
            # than container properties.  Then use tyto to get the 
            # container label
            container_class = ContainerOntology.uri + '#' + containers.queryString.split(':')[-1]
            container_str = ContainerOntology.get_term_by_uri(container_class)
           
            if quantity > 1:
                if replicates > 1:
                    text = f'Obtain a total of {quantity*replicates} x {container_str}s to contain {replicates} replicates each of `{containers.name}`'
                else:
                    text = f'Obtain {quantity} x {container_str}s to contain `{containers.name}`'
            else:
                text = f'Obtain a {container_str} to contain `{containers.name}`'
            text = add_description(record, text)
            execution.markdown_steps += [text]

            samples.name = containers.name
        except Exception as e:
            l.warning(e)
            execution.markdown_steps += [f"Obtain a container named `{containers.name}` meeting specification: {containers.queryString}."]


    # def provision_container(self, wells: WellGroup, amounts = None, volumes = None, informatics = None) -> Provision:
    def provision_container(self, record: paml.ActivityNodeExecution, execution: paml.ProtocolExecution):
        results = {}
        call = record.call.lookup()
        parameter_value_map = call.parameter_value_map()

        destination = parameter_value_map["destination"]["value"]
        #dest_wells = self.var_to_entity[destination]
        value = parameter_value_map["amount"]["value"].value
        units = parameter_value_map["amount"]["value"].unit
        units = tyto.OM.get_term_by_uri(units)
        resource = parameter_value_map["resource"]["value"]
        #resource = self.resolutions[resource]
        l.debug(f"provision_container:")
        l.debug(f" destination: {destination}")
        l.debug(f" amount: {value} {units}")
        l.debug(f" resource: {resource}")

        resource_str = f"[{resource.name}]({resource.types[0]})"
        destination_str = f"`{destination.source.lookup().value.lookup().value.name}({destination.mask})`"
        execution.markdown_steps += [f"Pipette {value} {units} of {resource_str} into {destination_str}."]


        return results

    def plate_coordinates(self, record: paml.ActivityNodeExecution, execution: paml.ProtocolExecution):
        results = {}
        call = record.call.lookup()
        parameter_value_map = call.parameter_value_map()

        source = parameter_value_map["source"]["value"]
        #container = self.var_to_entity[source]
        coords = parameter_value_map["coordinates"]["value"]
        samples = parameter_value_map['samples']['value']
        samples.name = source.name
        samples.contents = source.contents

        self.var_to_entity[parameter_value_map['samples']["value"]] = coords
        l.debug(f"plate_coordinates:")
        l.debug(f"  source: {source}")
        l.debug(f"  coordinates: {coords}")

        return results

    def measure_absorbance(self, record: paml.ActivityNodeExecution, execution: paml.ProtocolExecution):
        results = {}
        call = record.call.lookup()
        #print(record.node.lookup().name)
        parameter_value_map = call.parameter_value_map()

        wl = parameter_value_map["wavelength"]["value"]
        wl_units = tyto.OM.get_term_by_uri(wl.unit)
        samples = parameter_value_map["samples"]["value"]
        measurements = parameter_value_map["measurements"]["value"]
        timepoints = parameter_value_map['timepoints']['value'] if 'timepoints' in parameter_value_map else None

        l.debug(f"measure_absorbance:")
        l.debug(f"  samples: {samples}")
        l.debug(f"  wavelength: {wl.value} {wl_units}")
        l.debug(f"  measurements: {measurements}")

        # Lookup sample container to get the container name, and use that
        # as the sample label
        if isinstance(samples, paml.SampleMask):
            # SampleMasks are generated by the PlateCoordinates primitive
            # Their source does not directly reference a SampleArray directly,
            # rather through a LiteralReference and LiteralIdentified
            samples = samples.source.lookup().value.lookup().value
        samples_str = record.document.find(samples.container_type).value.name

        timepoints_str = ''
        if timepoints:
            timepoints_str = ' at timepoints ' + ', '.join([measurement_to_text(m) for m in timepoints])

        # Provide an informative name for the measurements output
        action=record.node.lookup()
        if action.name:
            measurements.name = f'{action.name} measurements of {samples_str}{timepoints_str}'
            text = f'Measure {action.name} of `{samples_str}` at {wl.value} {wl_units}{timepoints_str}.'
        else:
            measurements.name = f'absorbance measurements of {samples_str}{timepoints_str}'
            text = f'Measure absorbance of `{samples_str}` at {wl.value} {wl_units}{timepoints_str}.'

        text = add_description(record, text)
        execution.markdown_steps += [text]

    def measure_fluorescence(self, record: paml.ActivityNodeExecution, execution: paml.ProtocolExecution):
        results = {}
        call = record.call.lookup()
        parameter_value_map = call.parameter_value_map()

        excitation = parameter_value_map['excitationWavelength']['value']
        emission = parameter_value_map['emissionWavelength']['value']
        bandpass = parameter_value_map['emissionBandpassWidth']['value']
        samples = parameter_value_map['samples']['value']
        timepoints = parameter_value_map['timepoints']['value'] if 'timepoints' in parameter_value_map else None
        measurements = parameter_value_map["measurements"]["value"]

        # Lookup sample container to get the container name, and use that
        # as the sample label
        if isinstance(samples, paml.SampleMask):
            # SampleMasks are generated by the PlateCoordinates primitive
            # Their source does not directly reference a SampleArray directly,
            # rather through a LiteralReference and LiteralIdentified
            samples = samples.source.lookup().value.lookup().value
        samples_str = record.document.find(samples.container_type).value.name

        timepoints_str = ''
        if timepoints:
            timepoints_str = ' at timepoints ' + ', '.join([measurement_to_text(m) for m in timepoints])

        # Provide an informative name for the measurements output
        action = record.node.lookup()
        if action.name:
            measurements.name = f'{action.name} measurements of {samples_str}{timepoints_str}'
            text = f'Measure {action.name} of `{samples_str}` with excitation wavelength of {measurement_to_text(excitation)} and emission filter of {measurement_to_text(emission)} and {measurement_to_text(bandpass)} bandpass{timepoints_str}.'
        else:
            measurements.name = f'fluorescence measurements of {samples_str}'
            text = f'Measure fluorescence of `{samples_str}` with excitation wavelength of {measurement_to_text(excitation)} and emission filter of {measurement_to_text(emission)} and {measurement_to_text(bandpass)} bandpass{timepoints_str}.'

        text = add_description(record, text)

        # Add to markdown
        execution.markdown_steps += [text]


    def vortex(self, record: paml.ActivityNodeExecution, execution: paml.ProtocolExecution):
        call = record.call.lookup()
        parameter_value_map = call.parameter_value_map()
        duration = None
        if 'duration' in parameter_value_map:
            duration_measure = parameter_value_map["duration"]["value"]
            duration_scalar = duration_measure.value
            duration_units = tyto.OM.get_term_by_uri(duration_measure.unit)
        samples = parameter_value_map["samples"]["value"]
        mixed_samples = parameter_value_map["mixed_samples"]["value"]
        mixed_samples.name = samples.name

        # Add to markdown
        text = f"Vortex {samples.name}"
        if duration:
            text += f' for {duration_scalar} {duration_units}'
        execution.markdown_steps += [text]

    def discard(self, record: paml.ActivityNodeExecution, execution: paml.ProtocolExecution):
        call = record.call.lookup()
        parameter_value_map = call.parameter_value_map()

        samples = parameter_value_map["samples"]["value"]
        amount = parameter_value_map['amount']['value']

        # Get coordinates if this is a plate
        coordinates = ''
        if isinstance(samples, paml.SampleMask):
            coordinates = f'wells {samples.mask} of '
            # SampleMasks are generated by the PlateCoordinates primitive
            # Their source does not directly reference a SampleArray directly,
            # rather through a LiteralReference and LiteralIdentified
            samples = samples.source.lookup().value.lookup().value

        # Get the container specs
        container_spec = record.document.find(samples.container_type).value
        container_class = ContainerOntology.uri + '#' + container_spec.queryString.split(':')[-1]
        container_str = ContainerOntology.get_term_by_uri(container_class)

        # Add to markdown
        text = f"Discard {measurement_to_text(amount)} from {coordinates}{container_str} `{container_spec.name}`."
        text = add_description(record, text) 
        execution.markdown_steps += [text]

    def transfer(self, record: paml.ActivityNodeExecution, execution: paml.ProtocolExecution):
        call = record.call.lookup()
        parameter_value_map = call.parameter_value_map()

        source = parameter_value_map['source']['value']
        destination = parameter_value_map['destination']['value']
        samples = parameter_value_map['samples']['value'] if 'samples' in parameter_value_map else None
        destination_coordinates = parameter_value_map['coordinates']['value'] if 'coordinates' in parameter_value_map else ''
        replicates = parameter_value_map['replicates']['value'] if 'replicates' in parameter_value_map else 1
        temperature = parameter_value_map['temperature']['value'] if 'temperature' in parameter_value_map else None
        amount_measure = parameter_value_map['amount']['value']
        amount_scalar = amount_measure.value
        amount_units = tyto.OM.get_term_by_uri(amount_measure.unit)
        if 'dispenseVelocity' in parameter_value_map:
            dispense_velocity = parameter_value_map['dispenseVelocity']['value']

        source_coordinates = ''
        if isinstance(source, paml.SampleMask):
            source_coordinates = source.mask
            # Get the corresponding SampleArray. The source property does not directly reference a SampleArray,
            # rather through a LiteralReference and LiteralIdentified
            # (this seems to bend the official specification a little)
            source = source.source.lookup().value.lookup().value
        source_contents = read_sample_contents(source)
        if source_coordinates:
            source_contents = {source_coordinates: source_contents[source_coordinates]}

        if isinstance(destination, paml.SampleMask):
            # Currently SampleMasks are generated by the PlateCoordinates primitive
            destination_coordinates = destination.mask
            ## Since we are dealing with PlateCoordinates, try to get the wells
            #try:
            #    destination_coordinates = destination.get_parent().get_parent().token_source.lookup().node.lookup().input_pin('coordinates').value.value
            #    destination_coordinates = f'wells {destination_coordinates}'
            #except:
            #    pass

            # Get the corresponding SampleArray. The source property does not directly reference a SampleArray,
            # rather through a LiteralReference and LiteralIdentified
            # (this seems to bend the official specification a little)
            destination = destination.source.lookup().value.lookup().value
        #destination_contents = read_sample_contents(destination)
        #print('-------')
        #print(destination_coordinates)
        #print('Source contents: ', source_contents)
        #print('Initial destination contents: ', destination_contents)
        #if source_coordinates and destination_coordinates:
        #    destination_contents[destination_coordinates] = source_contents[source_coordinates]
        #elif destination_coordinates:
        #    destination_contents[destination_coordinates] = source_contents['1']  # source is assumed to be a Component
        #else:
        #    destination_contents = source_contents
        #print('Final destination contents: ', destination_contents) 
        #samples.contents = quote(json.dumps(destination_contents))

        # Get destination container type
        container_spec = record.document.find(destination.container_type).value
        container_class = ContainerOntology.uri + '#' + container_spec.queryString.split(':')[-1]
        container_str = ContainerOntology.get_term_by_uri(container_class)
        destination.name = container_spec.name

        ## Propagate source details to destination
        if isinstance(destination, paml.SampleArray):
            if isinstance(source, paml.SampleArray):
                # Do a complete transfer of all source contents
                destination.contents = write_sample_contents(source,
                                                             replicates=replicates)
            elif destination_coordinates:
                # Add more samples to a plate that already has contents
                contents = read_sample_contents(destination)
                contents[destination_coordinates] = source.identity
                destination.contents = quote(json.dumps(contents))
                #destination.contents = write_sample_contents(contents, replicates)

        # Add to markdown
        if destination_coordinates:
            destination_coordinates = f'wells {destination_coordinates} of '

        source_names = get_sample_names(source, error_msg='Transfer execution failed. All source Components must specify a name.')
        if len(source_names) == 1:
            text = f"Transfer {amount_scalar} {amount_units} of `{source_names[0]}` sample to {destination_coordinates} {container_str} `{container_spec.name}`."
        elif len(source_names) > 1:
            n_source = len(read_sample_contents(source))
            n_destination = n_source * replicates
            replicate_str = f'each of {replicates} replicate ' if replicates > 1 else ''
            text = f"Transfer {amount_scalar} {amount_units} of each of {n_source} `{source.name}` samples to {destination_coordinates}{replicate_str}{container_str} containers to contain a total of {n_destination} `{container_spec.name}` samples."
            # f' Repeat for the remaining {len(source_names)-1} `{container_spec.name}` samples.'
        if temperature:
            text += f' Maintain at {measurement_to_text(temperature)} during transfer.'
        text = add_description(record, text)
        execution.markdown_steps += [text]

    def transfer_by_map(self, record: paml.ActivityNodeExecution, execution: paml.ProtocolExecution):
        call = record.call.lookup()
        parameter_value_map = call.parameter_value_map()

        source = parameter_value_map['source']['value']
        destination = parameter_value_map['destination']['value']
        temperature = parameter_value_map['temperature']['value'] if 'temperature' in parameter_value_map else None
        amount_measure = parameter_value_map['amount']['value']
        amount_scalar = amount_measure.value
        amount_units = tyto.OM.get_term_by_uri(amount_measure.unit)
        if 'dispenseVelocity' in parameter_value_map:
            dispense_velocity = parameter_value_map['dispenseVelocity']['value']
        plan = parameter_value_map['plan']['value']
        map = json.loads(unquote(plan.values))

        source_container = record.document.find(source.container_type).value

        container_spec = record.document.find(destination.container_type).value
        container_class = ContainerOntology.uri + '#' + container_spec.queryString.split(':')[-1]
        container_str = ContainerOntology.get_term_by_uri(container_class)

        # Propagate source details to destination
        source_contents = read_sample_contents(source)
        destination_contents = read_sample_contents(destination)

        try:
            for k, v in source_contents.items():
                destination_contents[map[k]] = v
        except:
            print(source_contents)
            raise KeyError()
        destination.contents = quote(json.dumps(destination_contents))
        source_names = get_sample_names(source, error_msg='Transfer execution failed. All source Components must specify a name.')

        # Add to markdown
        text = f"Transfer {amount_scalar} {amount_units} of each `{source_container.name}` sample to {container_str} `{container_spec.name}` in the wells indicated in the plate layout.\n"
        #text +=  '| Sample | Wells |\n'
        #text +=  '| --- | --- |\n'
        #for coordinates, uri in destination_contents.items():
        #    name = record.document.find(uri).name
        #    text += f'|{name}|{coordinates}|\n'

        if temperature:
            text += f' Maintain at {measurement_to_text(temperature)} during transfer.'

        execution.markdown_steps += [text]

    def culture(self, record: paml.ActivityNodeExecution, execution: paml.ProtocolExecution):
        call = record.call.lookup()
        parameter_value_map = call.parameter_value_map()
        inocula = parameter_value_map['inoculum']['value']
        growth_medium = parameter_value_map['growth_medium']['value']
        volume = parameter_value_map['volume']['value']
        volume_scalar = volume.value
        volume_units = tyto.OM.get_term_by_uri(volume.unit)
        duration = parameter_value_map['duration']['value']
        duration_scalar = duration.value
        duration_units = tyto.OM.get_term_by_uri(duration.unit)
        orbital_shake_speed = parameter_value_map['orbital_shake_speed']['value']
        temperature = parameter_value_map['temperature']['value']
        temperature_scalar = temperature.value
        temperature_units = tyto.OM.get_term_by_uri(temperature.unit)
        replicates = parameter_value_map['replicates']['value'] if 'replicates' in parameter_value_map else 1
        container = parameter_value_map['container']['value'] 

        # Generate markdown
        container_str = record.document.find(container.container_type).value.name 
        inocula_names = get_sample_names(inocula, error_msg='Culture execution failed. All input inoculum Components must specify a name.')
        #text = f'Inoculate `{inocula_names[0]}` into {volume_scalar} {volume_units} of {growth_medium.name} in {container_str} and grow for {measurement_to_text(duration)} at {measurement_to_text(temperature)} and {int(orbital_shake_speed.value)} rpm.'
        if duration_scalar > 14:
            text = f'Inoculate `{inocula_names[0]}` into {volume_scalar} {volume_units} of {growth_medium.name} in {container_str} and grow overnight (for {measurement_to_text(duration)}) at {measurement_to_text(temperature)} and {int(orbital_shake_speed.value)} rpm.'
        else:
            text = f'Inoculate `{inocula_names[0]}` into {volume_scalar} {volume_units} of {growth_medium.name} in {container_str} and grow for {measurement_to_text(duration)} at {measurement_to_text(temperature)} and {int(orbital_shake_speed.value)} rpm.'
        text += repeat_for_remaining_samples(inocula_names, repeat_msg=' Repeat this procedure for the other inocula: ')
        if replicates > 1:
            if duration_scalar > 14:
                text = f'Inoculate {replicates} colonies of each {inocula.name}, for a total of {replicates*len(inocula_names)} cultures. Inoculate each into {volume_scalar} {volume_units} of {growth_medium.name} in {container_str} and grow overnight (for {measurement_to_text(duration)}) at {measurement_to_text(temperature)} and {int(orbital_shake_speed.value)} rpm.'
            else:
                text = f'Inoculate {replicates} colonies of each {inocula.name}, for a total of {replicates*len(inocula_names)} cultures. Inoculate each into {volume_scalar} {volume_units} of {growth_medium.name} in {container_str} and grow for {measurement_to_text(duration)} at {measurement_to_text(temperature)} and {int(orbital_shake_speed.value)} rpm.'


        # Populate output SampleArray
        container.contents = write_sample_contents(inocula, replicates)
        execution.markdown_steps += [text]

    def incubate(self, record: paml.ActivityNodeExecution, execution: paml.ProtocolExecution):
        call = record.call.lookup()
        parameter_value_map = call.parameter_value_map()

        location = parameter_value_map['location']['value']
        duration = parameter_value_map['duration']['value']
        shakingFrequency = parameter_value_map['shakingFrequency']['value']
        temperature = parameter_value_map['temperature']['value']

        sample_names = get_sample_names(location, error_msg='Hold execution failed. All input locations must have a name specified')
        if len(sample_names) > 1:
            text = f'Incubate all `{location.name}` samples for {measurement_to_text(duration)} at {measurement_to_text(temperature)} at {int(shakingFrequency.value)} rpm.'
        else:
            text = f'Incubate `{location.name}` for {measurement_to_text(duration)} at {measurement_to_text(temperature)} at {int(shakingFrequency.value)} rpm.'

        execution.markdown_steps += [text]

    def hold(self, record: paml.ActivityNodeExecution, execution: paml.ProtocolExecution):
        call = record.call.lookup()
        parameter_value_map = call.parameter_value_map()

        location = parameter_value_map['location']['value']
        temperature = parameter_value_map['temperature']['value']

        if len(read_sample_contents(location)) > 1:
            text = f'Hold all `{location.name}` samples at {measurement_to_text(temperature)}.'
        else:
            text = f'Hold `{location.name}` at {measurement_to_text(temperature)}.'
        text = add_description(record, text)
        execution.markdown_steps += [text]

    def hold_on_ice(self, record: paml.ActivityNodeExecution, execution: paml.ProtocolExecution):
        call = record.call.lookup()
        parameter_value_map = call.parameter_value_map()

        location = parameter_value_map['location']['value']

        if len(read_sample_contents(location)) > 1:
            text = f'Hold all `{location.name}` samples on ice.'
        else:
            text = f'Hold `{location.name}` on ice.'
        text = add_description(record, text)
        execution.markdown_steps += [text]

    def dilute_to_target_od(self, record: paml.ActivityNodeExecution, execution: paml.ProtocolExecution):
        call = record.call.lookup()
        parameter_value_map = call.parameter_value_map()

        source = parameter_value_map['source']['value']
        destination = parameter_value_map['destination']['value']
        diluent = parameter_value_map['diluent']['value']
        amount = parameter_value_map['amount']['value']
        target_od = parameter_value_map['target_od']['value']
        temperature = parameter_value_map['temperature']['value'] if 'temperature' in parameter_value_map else None
        destination.contents = source.contents
       
        # Get destination container type
        container_spec = record.document.find(destination.container_type).value
        container_class = ContainerOntology.uri + '#' + container_spec.queryString.split(':')[-1]
        container_str = ContainerOntology.get_term_by_uri(container_class)

        sample_names = get_sample_names(source, error_msg='Dilute to target OD execution failed. All source Components must specify a name.')

        if len(sample_names) == 1: 
            text = f'Back-dilute `{sample_names[0]}` `{source.name}` with {diluent.name} into {container_str} to a target OD of {target_od.value} and final volume of {measurement_to_text(amount)}.'
        elif len(sample_names) > 1:
            text = f'Back-dilute each of {len(read_sample_contents(source))} `{source.name}` samples to a target OD of {target_od.value} using {diluent.name} as diluent to a final volume of {measurement_to_text(amount)}.'

        if temperature:
            text += f' Maintain at {measurement_to_text(temperature)} while performing dilutions.'
        execution.markdown_steps += [text]

    def dilute(self, record: paml.ActivityNodeExecution, execution: paml.ProtocolExecution):
        call = record.call.lookup()
        parameter_value_map = call.parameter_value_map()

        source = parameter_value_map['source']['value']
        destination = parameter_value_map['destination']['value']
        diluent = parameter_value_map['diluent']['value']
        amount = parameter_value_map['amount']['value']
        replicates = parameter_value_map['replicates']['value'] if 'replicates' in parameter_value_map else 1
        dilution_factor = parameter_value_map['dilution_factor']['value']
        temperature = parameter_value_map['temperature']['value'] if 'temperature' in parameter_value_map else None

        destination.contents = source.contents

        # Get destination container type
        container_spec = record.document.find(destination.container_type).value
        container_class = ContainerOntology.uri + '#' + container_spec.queryString.split(':')[-1]
        container_text = ContainerOntology.get_term_by_uri(container_class)

        # Get sample names
        sample_names = get_sample_names(source, error_msg='Dilute execution failed. All source Components must specify a name.')

        replicate_text = ' and each of {replicates} replicates ' if replicates else ''
        if len(sample_names) == 1:
            text = f'Dilute `{sample_names[0]}`{replicate_text}`{source.name}` with {diluent.name} into the {container_text} at a 1:{dilution_factor} ratio and final volume of {measurement_to_text(amount)}.'
        elif len(sample_names) > 1:
            text = f'Dilute each of {replicates*len(sample_names)} `{source.name}` samples with {diluent.name} into the {container_text} at a 1:{dilution_factor} ratio and final volume of {measurement_to_text(amount)}.'
        #repeat_for_remaining_samples(sample_names, repeat_msg='Repeat for the remaining cultures:')

        if temperature:
            text += f' Maintain at {measurement_to_text(temperature)} while performing dilutions.'
        text = add_description(record, text)
        execution.markdown_steps += [text]

    def transform(self, record: paml.ActivityNodeExecution, execution: paml.ProtocolExecution):
        call = record.call.lookup()
        parameter_value_map = call.parameter_value_map()
        host = parameter_value_map['host']['value']
        dna = parameter_value_map['dna']['value']
        medium = parameter_value_map['selection_medium']['value']
        destination = parameter_value_map['destination']['value']
        if 'amount' in parameter_value_map:
            amount_measure = parameter_value_map['amount']['value']
            amount_scalar = amount_measure.value
            amount_units = tyto.OM.get_term_by_uri(amount_measure.unit)

        dna_names = get_sample_names(dna, error_msg='Transform execution failed. All input DNA Components must specify a name.')

        # Instantiate Components to represent transformants and populate
        # these into the output SampleArray
        transformants = parameter_value_map['transformants']['value']
        i_transformant = 1
        contents = {}
        for i_dna, dna_name in enumerate(dna_names):

            # Use a while loop to mint a unique URI for new Components
            UNIQUE_URI = False
            while not UNIQUE_URI:
                try:
                    strain = sbol3.Component(f'transformant{i_transformant}',
                                             sbol3.SBO_FUNCTIONAL_ENTITY,
                                             name=f'{host.name}+{dna_name} transformant')
                    record.document.add(strain)

                    # Populate the output SampleArray with the new strain instances
                    contents[i_dna+1] = strain.identity
                    UNIQUE_URI = True
                except:
                    i_transformant += 1
            i_transformant += 1
        transformants.contents = quote(json.dumps(contents))
        transformants.name = destination.name

        # Add to markdown
        # text = f"Transform `{dna_names[0]}` DNA into `{host.name}` and plate transformants on {medium.name}."
        # text += repeat_for_remaining_samples(dna_names, repeat_msg='Repeat for the remaining transformant DNA: ')
        # text += f' Plate transformants on `{destination.name}` plates.'
        # text = add_description(record, text)
        # execution.markdown_steps += [text]
        text = f"Transform `{dna_names[0]}` DNA into `{host.name}`."
        text += repeat_for_remaining_samples(dna_names, repeat_msg='Repeat for the remaining transformant DNA: ')
        text += f' Plate transformants on {medium.name} `{destination.name}` plates.'
        text = add_description(record, text)
        execution.markdown_steps += [text]

    def serial_dilution(self, record: paml.ActivityNodeExecution, execution: paml.ProtocolExecution):
        call = record.call.lookup()
        parameter_value_map = call.parameter_value_map()

        source = parameter_value_map['source']['value']
        destination = parameter_value_map['destination']['value']
        diluent = parameter_value_map['diluent']['value']
        amount = parameter_value_map['amount']['value']
        dilution_factor = parameter_value_map['dilution_factor']['value']
        series = parameter_value_map['series']['value']


        destination_coordinates = ''
        if isinstance(destination, paml.SampleMask):
            # SampleMasks are generated by the PlateCoordinates primitive
            # Their source does not directly reference a SampleArray directly,
            # rather through a LiteralReference and LiteralIdentified
            destination_coordinates = f' wells {destination.mask} of'
            destination = destination.source.lookup().value.lookup().value
        source_coordinates = ''
        if isinstance(source, paml.SampleMask):
            # SampleMasks are generated by the PlateCoordinates primitive
            # Their source does not directly reference a SampleArray directly,
            # rather through a LiteralReference and LiteralIdentified
            source_coordinates = source.mask
            source = source.source.lookup().value.lookup().value

        # Get destination container type
        container_spec = record.document.find(destination.container_type).value
        container_class = ContainerOntology.uri + '#' + container_spec.queryString.split(':')[-1]
        container_str = ContainerOntology.get_term_by_uri(container_class)

        # Update destination contents
        destination.contents = source.contents

        # Get sample names
        sample_names = get_sample_names(source, error_msg='Dilute execution failed. All source Components must specify a name.', coordinates=source_coordinates)
        text = f'Perform a series of {series} {dilution_factor}-fold dilutions on `{sample_names[0]}` using `{diluent.name}` as diluent to a final volume of {measurement_to_text(amount)} in {destination_coordinates} {container_str} `{container_spec.name}`.'
        if len(sample_names) > 1 and not coordinates:
            text += f' Repeat for the remaining {len(sample_names)-1} `{source.name}` samples.'
        #repeat_for_remaining_samples(sample_names, repeat_msg='Repeat for the remaining cultures:')
        text = add_description(record, text)
        execution.markdown_steps += [text]

    def evaporative_seal(self, record: paml.ActivityNodeExecution, execution: paml.ProtocolExecution):
        call = record.call.lookup()
        parameter_value_map = call.parameter_value_map()

        location = parameter_value_map['location']['value']
        specification = parameter_value_map['specification']['value']

        # Get destination container type
        container_spec = record.document.find(location.container_type).value
        container_class = ContainerOntology.uri + '#' + container_spec.queryString.split(':')[-1]
        container_str = ContainerOntology.get_term_by_uri(container_class)

        text = f'Cover `{location.name}` samples in {container_str} with your choice of material to prevent evaporation.'
        execution.markdown_steps += [text]

    def unseal(self, record: paml.ActivityNodeExecution, execution: paml.ProtocolExecution):
        call = record.call.lookup()
        parameter_value_map = call.parameter_value_map()

        location = parameter_value_map['location']['value']

        # Get destination container type
        container_spec = record.document.find(location.container_type).value
        container_class = ContainerOntology.uri + '#' + container_spec.queryString.split(':')[-1]
        container_str = ContainerOntology.get_term_by_uri(container_class)

        text = f'Remove the seal from {container_str} containing `{location.name}` samples.'
        execution.markdown_steps += [text]

    def pool_samples(self, record: paml.ActivityNodeExecution, execution: paml.ProtocolExecution):
        call = record.call.lookup()
        parameter_value_map = call.parameter_value_map()

        source = parameter_value_map['source']['value']
        samples = parameter_value_map['samples']['value']
        destination = parameter_value_map['destination']['value']
        volume = parameter_value_map['volume']['value']
        source_contents = read_sample_contents(source)

        # Get destination container type
        container_spec = record.document.find(destination.container_type).value
        container_class = ContainerOntology.uri + '#' + container_spec.queryString.split(':')[-1]
        container_str = ContainerOntology.get_term_by_uri(container_class)

        # Condense replicates
        n_samples = len(source_contents)
        source_contents = list(dict.fromkeys(source_contents.values()))  # Remove replicates while preserving order, see Stack Overflow #53657523

        source_contents += source_contents  # This is a kludge to support the iGEM protocol, necessary because we don't have a good way to track replicates
        n_replicates = int(n_samples / len(source_contents))
        samples.contents = write_sample_contents(source_contents)
        samples.name = source.name

        text = f'Pool {measurement_to_text(volume)} from each of {n_replicates} replicate `{source.name}` samples into {container_str} `{container_spec.name}`.'
        execution.markdown_steps += [text]
        
    def quick_spin(self, record: paml.ActivityNodeExecution, execution: paml.ProtocolExecution):
        call = record.call.lookup()
        parameter_value_map = call.parameter_value_map()

        location = parameter_value_map['location']['value']

        # Get destination container type
        container_spec = record.document.find(location.container_type).value
        container_class = ContainerOntology.uri + '#' + container_spec.queryString.split(':')[-1]
        container_str = ContainerOntology.get_term_by_uri(container_class)

        text = f'Perform a brief centrifugation on {container_str} containing `{container_spec.name}` samples.'
        text = add_description(record, text)
        execution.markdown_steps += [text]

    def subprotocol_specialization(self, record: paml.ActivityNodeExecution, execution: paml.ProtocolExecution):
        pass

    def embedded_image(self, record: paml.ActivityNodeExecution, execution: paml.ProtocolExecution):
        call = record.call.lookup()
        parameter_value_map = call.parameter_value_map()

        image = parameter_value_map['image']['value']
        caption = parameter_value_map['caption']['value']

        text = f'\n\n![]({image})\n<p align="center">{caption}</p>\n'

        execution.markdown_steps[-1] += text

    def culture_plates(self, record: paml.ActivityNodeExecution, execution: paml.ProtocolExecution):
        call = record.call.lookup()
        parameter_value_map = call.parameter_value_map()
        container = parameter_value_map['specification']['value']
        quantity = parameter_value_map['quantity']['value']
        growth_medium = parameter_value_map['growth_medium']['value']
        samples = parameter_value_map['samples']['value']

        # Get destination container type
        container_uri = ContainerOntology.uri + '#' + container.queryString.split(':')[-1]
        container_str = ContainerOntology.get_term_by_uri(container_uri)
        samples.name = container.name

        execution.markdown_steps += [f'Obtain {quantity} x {container_str} containing {growth_medium.name} growth medium for culturing `{samples.name}`']

    def pick_colonies(self, record: paml.ActivityNodeExecution, execution: paml.ProtocolExecution):
        call = record.call.lookup()
        parameter_value_map = call.parameter_value_map()
        colonies = parameter_value_map['colonies']['value']
        quantity = parameter_value_map['quantity']['value']
        replicates = parameter_value_map['replicates']['value']
        samples = parameter_value_map['samples']['value']
        samples.contents = colonies.contents
        samples.name = colonies.name
        execution.markdown_steps += [f'Pick {replicates} colonies from each `{colonies.name}` plate.']




def measurement_to_text(measure: sbol3.Measure):
    measurement_scalar = measure.value
    measurement_units = tyto.OM.get_term_by_uri(measure.unit)
    return f'{measurement_scalar} {measurement_units}'

def get_sample_names(inputs: Union[paml.SampleArray, sbol3.Component], error_msg, coordinates=None) -> list[str]:
    # Since some behavior inputs may be specified as either a SampleArray or directly as a list 
    # of Components, this provides a convenient way to unpack a list of sample names
    input_names = []
    if isinstance(inputs, paml.SampleArray):
        if inputs.contents:
            contents = read_sample_contents(inputs)
            if coordinates:
                input_names = {inputs.document.find(contents[coordinates]).name}
            else:
                input_names = {inputs.document.find(c).name for c in contents.values()}
    elif isinstance(inputs, Iterable):
        input_names = {i.name for i in inputs}        
    else:
        input_names = {inputs.name}
    if not all([name is not None for name in input_names]):
        raise ValueError(error_msg)
    return sorted(input_names)

def repeat_for_remaining_samples(names: list[str], repeat_msg: str):
    # Helps convert multiple samples to natural language
    if len(names) == 1:
        return ''
    elif len(names) == 2:
        return f'{repeat_msg} {names[1]}'
    elif len(names) == 3:
        return f'{repeat_msg} {names[1]} and {names[2]}'
    else:
        remaining = ', '.join([f'`{name}`' for name in names[1:-1]])
        remaining += f', and `{names[-1]}`'
        return f' {repeat_msg} {remaining}.'

def get_sample_label(sample: paml.SampleCollection) -> str:
    # Lookup sample container to get the container name, and use that
    # as the sample label
    if isinstance(sample, paml.SampleMask):
        # SampleMasks are generated by the PlateCoordinates primitive
        # Their source does not directly reference a SampleArray directly,
        # rather through a LiteralReference and LiteralIdentified
        sample = sample.source.lookup().value.lookup().value
    return record.document.find(sample.container_type).value.name

def write_sample_contents(sample_array: Union[dict, List[sbol3.Component]], replicates=1) -> str:
    if isinstance(sample_array, paml.SampleArray):
        old_contents = read_sample_contents(sample_array)
        contents = []
        for r in range(replicates):
            for c in old_contents.values():
                contents.append(c)
                #sample_array.document.find(c).name += f' replicate {r}'
        contents = {i+1: c for i, c in enumerate(contents)}
    else:
        contents = {i+1: c for i, c in enumerate(sample_array) for r in range(replicates)}
    return quote(json.dumps(contents))

def read_sample_contents(sample_array: paml.SampleArray) -> dict:
    if not isinstance(sample_array, paml.SampleArray):
        return {'1': sample_array.identity}
    if sample_array.contents == 'https://github.com/synbiodex/pysbol3#missing':
        return {}
    if not sample_array.contents:
        return {}
    # De-serialize the contents field of a SampleArray
    return json.loads(unquote(sample_array.contents))

def add_description(record, text):
    description = record.node.lookup().description
    if description:
        text += f' {description}'
    return text<|MERGE_RESOLUTION|>--- conflicted
+++ resolved
@@ -162,11 +162,8 @@
 
     def _parameter_value_markdown(self, pv : paml.ParameterValue, is_output=False):
         parameter = pv.parameter.lookup().property_value
-<<<<<<< HEAD
         value = pv.value.value.lookup().name if isinstance(pv.value, uml.LiteralReference) else pv.value.value
-=======
-        value = pv.value.value.lookup() if isinstance(pv.value, uml.LiteralReference) else pv.value.value
->>>>>>> a1597f9e
+        #value = pv.value.value.lookup() if isinstance(pv.value, uml.LiteralReference) else pv.value.value
         units = tyto.OM.get_term_by_uri(value.unit) if isinstance(value, sbol3.om_unit.Measure) else None
         value = str(f"{value.value} {units}")  if units else str(value)
         if is_output:
@@ -974,7 +971,7 @@
     measurement_units = tyto.OM.get_term_by_uri(measure.unit)
     return f'{measurement_scalar} {measurement_units}'
 
-def get_sample_names(inputs: Union[paml.SampleArray, sbol3.Component], error_msg, coordinates=None) -> list[str]:
+def get_sample_names(inputs: Union[paml.SampleArray, sbol3.Component], error_msg, coordinates=None) -> List[str]:
     # Since some behavior inputs may be specified as either a SampleArray or directly as a list 
     # of Components, this provides a convenient way to unpack a list of sample names
     input_names = []
@@ -993,7 +990,7 @@
         raise ValueError(error_msg)
     return sorted(input_names)
 
-def repeat_for_remaining_samples(names: list[str], repeat_msg: str):
+def repeat_for_remaining_samples(names: List[str], repeat_msg: str):
     # Helps convert multiple samples to natural language
     if len(names) == 1:
         return ''
