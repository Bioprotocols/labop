import sbol3
from typing import List
from uml import assign_outer_class_builders
import labop.inner as inner


from .utils import *
from .parameter_value import *
from .activity_node_execution import *
from .activity_edge_flow import *
from .behavior_execution import *
from .call_behavior_execution import *
from .protocol_execution import *


from .primitive import *

from .sample_map import *
from .many_to_one_sample_map import *
from .one_to_many_sample_map import *
from .sample_maps import *

from .protocol import *

<<<<<<< HEAD
from .container_spec import *
from .data import *
from .execution_engine import *
from .execution_engine_utils import *
from .lab_interface import *
from .material import *
from .primitive_array import *
=======

# Import symbols into the top-level labop module
from labop_submodule import *
>>>>>>> 81e2c442

from .sample_collection import *
from .sample_array import *
from .sample_data import *

from .sample_mask import *
from .sample_metadata import *
from .dataset import *

from .strings import *
from .type_inference import *
from .library import *


#########################################
# Kludge for getting parents and TopLevels - workaround for pySBOL3 issue #234
# TODO: remove after resolution of https://github.com/SynBioDex/pySBOL3/issues/234
def identified_get_parent(self):
    if self.identity:
        return self.document.find(self.identity.rsplit("/", 1)[0])
    else:
        return None


sbol3.Identified.get_parent = identified_get_parent


def identified_get_toplevel(self):
    if isinstance(self, sbol3.TopLevel):
        return self
    else:
        parent = self.get_parent()
        if parent:
            return identified_get_toplevel(parent)
        else:
            return None


sbol3.Identified.get_toplevel = identified_get_toplevel


def where_defined(self) -> List[str]:
    if hasattr(self, "_where_defined"):
        return self._where_defined
    else:
        return ["<location defined unknown>"]


<<<<<<< HEAD
sbol3.Identified.where_defined = where_defined
=======
def primitive_str(self):
    """
    Create a human readable string describing the Primitive
    :param self:
    :return: str
    """

    def mark_optional(parameter):
        return (
            ""
            if not parameter.lower_value
            else "(Optional) "
            if parameter.lower_value.value < 1
            else ""
        )

    input_parameter_strs = "\n\t".join(
        [
            f"{parameter.property_value}{mark_optional(parameter.property_value)}"
            for parameter in self.parameters
            if parameter.property_value.direction == uml.PARAMETER_IN
        ]
    )
    input_str = (
        f"Input Parameters:\n\t{input_parameter_strs}"
        if len(input_parameter_strs) > 0
        else ""
    )
    output_parameter_strs = "\n\t".join(
        [
            f"{parameter.property_value}{mark_optional(parameter.property_value)}"
            for parameter in self.parameters
            if parameter.property_value.direction == uml.PARAMETER_OUT
        ]
    )
    output_str = (
        f"Output Parameters:\n\t{output_parameter_strs}"
        if len(output_parameter_strs) > 0
        else ""
    )
    return f"""
Primitive: {self.identity}
'''
{self.description}
'''
{input_str}
{output_str}
            """


Primitive.__str__ = primitive_str


def behavior_execution_parameter_value_map(self):
    """
    Return a dictionary mapping parameter names to value or (value, unit)
    :param self:
    :return:
    """
    parameter_value_map = {}
    for pv in self.parameter_values:
        name = pv.parameter.lookup().property_value.name
        ref = pv.value

        # Done dereferencing, now get the actual parameter values
        if isinstance(ref, uml.LiteralSpecification):
            value = ref.get_value()
        elif isinstance(ref, sbol3.Identified):
            value = ref
        else:
            raise TypeError(f"Invalid value for Parameter {name} of type {type(ref)}")

        # TODO: Refactor the parameter_value_map to better support
        # multi-valued parameters. However, refactoring will have
        # downstream effects on BehaviorSpecializations

        if name not in parameter_value_map:
            parameter_value_map[name] = {
                "parameter": pv.parameter.lookup(),
                "value": value,
            }
        else:
            if isinstance(parameter_value_map[name]["value"], list):
                parameter_value_map[name]["value"] += [value]
            else:
                parameter_value_map[name]["value"] = [
                    parameter_value_map[name]["value"],
                    value,
                ]
    return parameter_value_map


BehaviorExecution.parameter_value_map = behavior_execution_parameter_value_map


def protocol_execution_get_ordered_executions(self):
    protocol = self.protocol.lookup()
    try:
        [start_node] = [n for n in protocol.nodes if type(n) is uml.InitialNode]
    except Exception as e:
        raise Exception(f"Protocol {protocol.identity} has no InitialNode")
    [execution_start_node] = [
        x for x in self.executions if x.node == start_node.identity
    ]  # ActivityNodeExecution
    ordered_execution_nodes = []
    current_execution_node = execution_start_node
    while current_execution_node:
        try:
            [current_execution_node] = [
                x
                for x in self.executions
                for f in x.incoming_flows
                if f.lookup().token_source == current_execution_node.identity
            ]
            ordered_execution_nodes.append(current_execution_node)
        except ValueError:
            current_execution_node = None
    return ordered_execution_nodes


ProtocolExecution.get_ordered_executions = protocol_execution_get_ordered_executions


def protocol_execution_get_subprotocol_executions(self):
    ordered_subprotocol_executions = []
    ordered_execution_nodes = self.get_ordered_executions()
    ordered_behavior_nodes = [
        x.node.lookup().behavior.lookup()
        for x in ordered_execution_nodes
        if isinstance(x, CallBehaviorExecution)
    ]
    ordered_subprotocols = [
        x.identity for x in ordered_behavior_nodes if isinstance(x, Protocol)
    ]
    ordered_subprotocol_executions = [
        o
        for x in ordered_subprotocols
        for o in self.document.objects
        if type(o) is ProtocolExecution and o.protocol == x
    ]
    return ordered_subprotocol_executions


ProtocolExecution.get_subprotocol_executions = (
    protocol_execution_get_subprotocol_executions
)


def sample_array_get_sample_names(self: SampleArray):
    sample_dict = json.loads(self.initial_contents)
    return [self.document.find(s).name for s in sample_dict.keys()]


SampleArray.get_sample_names = sample_array_get_sample_names


def sample_array_get_sample(self: SampleArray, sample_name):
    sample_dict = json.loads(self.initial_contents)
    samples = [self.document.find(s) for s in sample_dict.keys()]
    for s in samples:
        if s.name == sample_name:
            return self.document.find(s)
    raise LookupError(
        f"SampleArray does not contain initial contents named {sample_name}"
    )


SampleArray.get_sample = sample_array_get_sample

#########################################
# Library handling
loaded_libraries = {}


def import_library(library: str, extension: str = "ttl", nickname: str = None):
    """Import a library of primitives and make it available for use in defining a protocol.

    Note that the actual contents of a library are added into a protocol document lazily, only as they're actually used
    TODO: this needs to be generalized to a notion of load paths, to allow other than built-in libraries

    :param library: name of library file to load
    :param extension: Format of library; defaults to ttl
    :param nickname: Name to load the library under; defaults to library name
    :return: Nothing
    """
    if not nickname:
        nickname = library
    if not os.path.isfile(library):
        library = posixpath.join(
            os.path.dirname(os.path.realpath(__file__)),
            f"lib/{library}.{extension}",
        )
    # read in the library and put the document in the library collection
    lib = sbol3.Document()
    lib.read(library, extension)
    loaded_libraries[nickname] = lib


def show_library(library_name: str):
    dashes = "-" * 80
    print(dashes)
    print(f"library: {library_name}")
    doc = labop.loaded_libraries[library_name]
    for primitive in doc.objects:
        print(primitive)
    print(dashes)


def show_libraries():
    primitives = {}
    for lib in labop.loaded_libraries.keys():
        show_library(lib)


def get_primitive(doc: sbol3.Document, name: str, copy_to_doc: bool = True):
    """Get a Primitive for use in the protocol, either already in the document or imported from a linked library

    :param doc: Working document
    :param name: Name of primitive, either displayId or full URI
    :return: Primitive that has been found
    """
    found = doc.find(name)
    if not found:
        found = {n: l.find(name) for (n, l) in loaded_libraries.items() if l.find(name)}
        if len(found) >= 2:
            raise ValueError(
                f'Ambiguous primitive: found "{name}" in multiple libraries: {found.keys()}'
            )
        if len(found) == 0:
            raise ValueError(f'Could not find primitive "{name}" in any library')
        found = next(iter(found.values()))
        if copy_to_doc:
            found = found.copy(doc)
    if not isinstance(found, Primitive):
        raise ValueError(
            f'"{name}" should be a Primitive, but it resolves to a {type(found).__name__}'
        )
    return found
>>>>>>> 81e2c442


def __str__(self):
    print(f"{self.type}: self.identity")


for symbol in dir():
    if isinstance(symbol, sbol3.Identified):
        symbol.__str__ = __str__

<<<<<<< HEAD
assign_outer_class_builders(__name__)
=======

def primitive_inherit_parameters(self, parent_primitive):
    """Add the parameters from parent_primitive to self parameters

    :param parent_primitive: Primitive with parameters to inherit
    """
    for p in parent_primitive.parameters:
        param = p.property_value
        if param.direction == uml.PARAMETER_IN:
            self.add_input(
                param.name,
                param.type,
                optional=(param.lower_value.value == 0),
                default_value=param.default_value,
            )
        elif param.direction == uml.PARAMETER_OUT:
            self.add_output(param.name, param.type)
        else:
            raise Exception(f"Cannot inherit parameter {param.name}")


labop.Primitive.inherit_parameters = primitive_inherit_parameters

labop.SampleArray.__repr__ = labop.SampleArray.__str__


def init_logging_config() -> None:
    logging.basicConfig(
        level=logging.INFO,
        format="%(asctime)s %(levelname)s %(name)s - %(message)s",
        force=True,
    )


def init_logging() -> None:
    # TODO: SBOLFactory permanently disables all DEBUG,INFO logging when it
    # runs. This is a bug tracked in SynbioDex/sbol_factory#77. If that is fixed,
    # this can be removed.
    logging.disable(logging.NOTSET)

    # Set the base logging level. We use force=True to override any other
    # packages/places where a logger was created BEFORE setting this up, and may not
    # have the necessary handlers configured to get stuff to print as a result.
    try:
        import coloredlogs

        coloredlogs.install(
            fmt="%(asctime)s %(levelname)s %(name)s - %(message)s",
            level=logging.INFO,
        )
    except ModuleNotFoundError:
        init_logging_config()


# Initialize logging
init_logging()
>>>>>>> 81e2c442
<|MERGE_RESOLUTION|>--- conflicted
+++ resolved
@@ -12,7 +12,6 @@
 from .call_behavior_execution import *
 from .protocol_execution import *
 
-
 from .primitive import *
 
 from .sample_map import *
@@ -22,7 +21,6 @@
 
 from .protocol import *
 
-<<<<<<< HEAD
 from .container_spec import *
 from .data import *
 from .execution_engine import *
@@ -30,11 +28,6 @@
 from .lab_interface import *
 from .material import *
 from .primitive_array import *
-=======
-
-# Import symbols into the top-level labop module
-from labop_submodule import *
->>>>>>> 81e2c442
 
 from .sample_collection import *
 from .sample_array import *
@@ -83,248 +76,7 @@
         return ["<location defined unknown>"]
 
 
-<<<<<<< HEAD
 sbol3.Identified.where_defined = where_defined
-=======
-def primitive_str(self):
-    """
-    Create a human readable string describing the Primitive
-    :param self:
-    :return: str
-    """
-
-    def mark_optional(parameter):
-        return (
-            ""
-            if not parameter.lower_value
-            else "(Optional) "
-            if parameter.lower_value.value < 1
-            else ""
-        )
-
-    input_parameter_strs = "\n\t".join(
-        [
-            f"{parameter.property_value}{mark_optional(parameter.property_value)}"
-            for parameter in self.parameters
-            if parameter.property_value.direction == uml.PARAMETER_IN
-        ]
-    )
-    input_str = (
-        f"Input Parameters:\n\t{input_parameter_strs}"
-        if len(input_parameter_strs) > 0
-        else ""
-    )
-    output_parameter_strs = "\n\t".join(
-        [
-            f"{parameter.property_value}{mark_optional(parameter.property_value)}"
-            for parameter in self.parameters
-            if parameter.property_value.direction == uml.PARAMETER_OUT
-        ]
-    )
-    output_str = (
-        f"Output Parameters:\n\t{output_parameter_strs}"
-        if len(output_parameter_strs) > 0
-        else ""
-    )
-    return f"""
-Primitive: {self.identity}
-'''
-{self.description}
-'''
-{input_str}
-{output_str}
-            """
-
-
-Primitive.__str__ = primitive_str
-
-
-def behavior_execution_parameter_value_map(self):
-    """
-    Return a dictionary mapping parameter names to value or (value, unit)
-    :param self:
-    :return:
-    """
-    parameter_value_map = {}
-    for pv in self.parameter_values:
-        name = pv.parameter.lookup().property_value.name
-        ref = pv.value
-
-        # Done dereferencing, now get the actual parameter values
-        if isinstance(ref, uml.LiteralSpecification):
-            value = ref.get_value()
-        elif isinstance(ref, sbol3.Identified):
-            value = ref
-        else:
-            raise TypeError(f"Invalid value for Parameter {name} of type {type(ref)}")
-
-        # TODO: Refactor the parameter_value_map to better support
-        # multi-valued parameters. However, refactoring will have
-        # downstream effects on BehaviorSpecializations
-
-        if name not in parameter_value_map:
-            parameter_value_map[name] = {
-                "parameter": pv.parameter.lookup(),
-                "value": value,
-            }
-        else:
-            if isinstance(parameter_value_map[name]["value"], list):
-                parameter_value_map[name]["value"] += [value]
-            else:
-                parameter_value_map[name]["value"] = [
-                    parameter_value_map[name]["value"],
-                    value,
-                ]
-    return parameter_value_map
-
-
-BehaviorExecution.parameter_value_map = behavior_execution_parameter_value_map
-
-
-def protocol_execution_get_ordered_executions(self):
-    protocol = self.protocol.lookup()
-    try:
-        [start_node] = [n for n in protocol.nodes if type(n) is uml.InitialNode]
-    except Exception as e:
-        raise Exception(f"Protocol {protocol.identity} has no InitialNode")
-    [execution_start_node] = [
-        x for x in self.executions if x.node == start_node.identity
-    ]  # ActivityNodeExecution
-    ordered_execution_nodes = []
-    current_execution_node = execution_start_node
-    while current_execution_node:
-        try:
-            [current_execution_node] = [
-                x
-                for x in self.executions
-                for f in x.incoming_flows
-                if f.lookup().token_source == current_execution_node.identity
-            ]
-            ordered_execution_nodes.append(current_execution_node)
-        except ValueError:
-            current_execution_node = None
-    return ordered_execution_nodes
-
-
-ProtocolExecution.get_ordered_executions = protocol_execution_get_ordered_executions
-
-
-def protocol_execution_get_subprotocol_executions(self):
-    ordered_subprotocol_executions = []
-    ordered_execution_nodes = self.get_ordered_executions()
-    ordered_behavior_nodes = [
-        x.node.lookup().behavior.lookup()
-        for x in ordered_execution_nodes
-        if isinstance(x, CallBehaviorExecution)
-    ]
-    ordered_subprotocols = [
-        x.identity for x in ordered_behavior_nodes if isinstance(x, Protocol)
-    ]
-    ordered_subprotocol_executions = [
-        o
-        for x in ordered_subprotocols
-        for o in self.document.objects
-        if type(o) is ProtocolExecution and o.protocol == x
-    ]
-    return ordered_subprotocol_executions
-
-
-ProtocolExecution.get_subprotocol_executions = (
-    protocol_execution_get_subprotocol_executions
-)
-
-
-def sample_array_get_sample_names(self: SampleArray):
-    sample_dict = json.loads(self.initial_contents)
-    return [self.document.find(s).name for s in sample_dict.keys()]
-
-
-SampleArray.get_sample_names = sample_array_get_sample_names
-
-
-def sample_array_get_sample(self: SampleArray, sample_name):
-    sample_dict = json.loads(self.initial_contents)
-    samples = [self.document.find(s) for s in sample_dict.keys()]
-    for s in samples:
-        if s.name == sample_name:
-            return self.document.find(s)
-    raise LookupError(
-        f"SampleArray does not contain initial contents named {sample_name}"
-    )
-
-
-SampleArray.get_sample = sample_array_get_sample
-
-#########################################
-# Library handling
-loaded_libraries = {}
-
-
-def import_library(library: str, extension: str = "ttl", nickname: str = None):
-    """Import a library of primitives and make it available for use in defining a protocol.
-
-    Note that the actual contents of a library are added into a protocol document lazily, only as they're actually used
-    TODO: this needs to be generalized to a notion of load paths, to allow other than built-in libraries
-
-    :param library: name of library file to load
-    :param extension: Format of library; defaults to ttl
-    :param nickname: Name to load the library under; defaults to library name
-    :return: Nothing
-    """
-    if not nickname:
-        nickname = library
-    if not os.path.isfile(library):
-        library = posixpath.join(
-            os.path.dirname(os.path.realpath(__file__)),
-            f"lib/{library}.{extension}",
-        )
-    # read in the library and put the document in the library collection
-    lib = sbol3.Document()
-    lib.read(library, extension)
-    loaded_libraries[nickname] = lib
-
-
-def show_library(library_name: str):
-    dashes = "-" * 80
-    print(dashes)
-    print(f"library: {library_name}")
-    doc = labop.loaded_libraries[library_name]
-    for primitive in doc.objects:
-        print(primitive)
-    print(dashes)
-
-
-def show_libraries():
-    primitives = {}
-    for lib in labop.loaded_libraries.keys():
-        show_library(lib)
-
-
-def get_primitive(doc: sbol3.Document, name: str, copy_to_doc: bool = True):
-    """Get a Primitive for use in the protocol, either already in the document or imported from a linked library
-
-    :param doc: Working document
-    :param name: Name of primitive, either displayId or full URI
-    :return: Primitive that has been found
-    """
-    found = doc.find(name)
-    if not found:
-        found = {n: l.find(name) for (n, l) in loaded_libraries.items() if l.find(name)}
-        if len(found) >= 2:
-            raise ValueError(
-                f'Ambiguous primitive: found "{name}" in multiple libraries: {found.keys()}'
-            )
-        if len(found) == 0:
-            raise ValueError(f'Could not find primitive "{name}" in any library')
-        found = next(iter(found.values()))
-        if copy_to_doc:
-            found = found.copy(doc)
-    if not isinstance(found, Primitive):
-        raise ValueError(
-            f'"{name}" should be a Primitive, but it resolves to a {type(found).__name__}'
-        )
-    return found
->>>>>>> 81e2c442
 
 
 def __str__(self):
@@ -335,33 +87,7 @@
     if isinstance(symbol, sbol3.Identified):
         symbol.__str__ = __str__
 
-<<<<<<< HEAD
 assign_outer_class_builders(__name__)
-=======
-
-def primitive_inherit_parameters(self, parent_primitive):
-    """Add the parameters from parent_primitive to self parameters
-
-    :param parent_primitive: Primitive with parameters to inherit
-    """
-    for p in parent_primitive.parameters:
-        param = p.property_value
-        if param.direction == uml.PARAMETER_IN:
-            self.add_input(
-                param.name,
-                param.type,
-                optional=(param.lower_value.value == 0),
-                default_value=param.default_value,
-            )
-        elif param.direction == uml.PARAMETER_OUT:
-            self.add_output(param.name, param.type)
-        else:
-            raise Exception(f"Cannot inherit parameter {param.name}")
-
-
-labop.Primitive.inherit_parameters = primitive_inherit_parameters
-
-labop.SampleArray.__repr__ = labop.SampleArray.__str__
 
 
 def init_logging_config() -> None:
@@ -393,5 +119,4 @@
 
 
 # Initialize logging
-init_logging()
->>>>>>> 81e2c442
+init_logging()