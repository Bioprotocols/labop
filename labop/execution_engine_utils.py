from abc import abstractmethod
from typing import Callable, List, Set, Tuple
import uuid
import logging

import labop
from labop_convert.behavior_specialization import BehaviorSpecialization
import uml
import sbol3
from labop.execution_engine import ExecutionEngine

l = logging.getLogger(__file__)
l.setLevel(logging.ERROR)


@abstractmethod
def activity_node_enabled(
    self: uml.ActivityNode,
    engine: labop.ExecutionEngine,
    tokens: List[labop.ActivityEdgeFlow],
):
    """Check whether all incoming edges have values defined by a token in tokens and that all value pin values are
    defined.

    Parameters
    ----------
    self: node to be executed
    tokens: current list of pending edge flows

    Returns
    -------
    bool if self is enabled
    """
    protocol = self.protocol()
    incoming_controls = {
        e
        for e in protocol.incoming_edges(self)
        if isinstance(e, uml.ControlFlow)
    }
    incoming_objects = {
        e
        for e in protocol.incoming_edges(self)
        if isinstance(e, uml.ObjectFlow)
    }

    # Need at least one incoming control token
    control_tokens = {t.edge.lookup() for t in tokens if t.edge}
    if len(incoming_controls) == 0:
        tokens_present = True
    else:
        tokens_present = len(control_tokens.intersection(incoming_controls)) > 0

    if hasattr(self, "inputs"):
        required_inputs = [
            p
            for i in self.behavior.lookup().get_required_inputs()
            for p in self.input_pins(i.property_value.name)
        ]

        required_value_pins = {
            p for p in required_inputs if isinstance(p, uml.ValuePin)
        }
        # Validate values, see #120
        for pin in required_value_pins:
            if pin.value is None:
                raise ValueError(
                    f"{self.behavior.lookup().display_id} Action has no ValueSpecification for Pin {pin.name}"
                )
        required_input_pins = {
            p for p in required_inputs if not isinstance(p, uml.ValuePin)
        }
        pins_with_tokens = {
            t.token_source.lookup().node.lookup() for t in tokens if not t.edge
        }
        # parameter_names = {pv.parameter.lookup().property_value.name for pv in ex.parameter_values}
        # pins_with_params = {p for p in required_input_pins if p.name in parameter_names}
        # satisfied_pins = set(list(pins_with_params) + list(pins_with_tokens))
        input_pins_satisfied = required_input_pins.issubset(pins_with_tokens)
        value_pins_assigned = all({i.value for i in required_value_pins})
        if engine.permissive:
            return tokens_present
        else:
            return (
                tokens_present and input_pins_satisfied and value_pins_assigned
            )
    else:
        return tokens_present


uml.ActivityNode.enabled = activity_node_enabled


def activity_node_get_protocol(node: uml.ActivityNode) -> labop.Protocol:
    """Find protocol object that contains the node.

    Parameters
    ----------
    node: node in a protocol

    Returns
    -------
    protocol containing node
    """
    parent = node.get_parent()
    if isinstance(parent, labop.Protocol):
        return parent
    elif not isinstance(parent, sbol3.TopLevel):
        return parent.protocol()
    else:
        raise Exception(f"Cannot find protocol for node: {node}")


uml.ActivityNode.protocol = activity_node_get_protocol


def input_pin_enabled(
    self: uml.InputPin,
    engine: labop.ExecutionEngine,
    tokens: List[labop.ActivityEdgeFlow],
):
    protocol = self.protocol()
    incoming_controls = {
        e
        for e in protocol.incoming_edges(self)
        if isinstance(e, uml.ControlFlow)
    }
    incoming_objects = {
        e
        for e in protocol.incoming_edges(self)
        if isinstance(e, uml.ObjectFlow)
    }

    assert len(incoming_controls) == 0  # Pins do not receive control flow
    assert len(incoming_objects) > 0  # input pins have at least one object flow

    # Need at least one incoming object token
    tokens_present = {t.edge.lookup() for t in tokens if t.edge}.issubset(
        incoming_objects
    )

    return tokens_present or engine.permissive


uml.InputPin.enabled = input_pin_enabled


def value_pin_enabled(
    self: uml.InputPin,
    engine: labop.ExecutionEngine,
    tokens: List[labop.ActivityEdgeFlow],
):
    protocol = self.protocol()
    incoming_controls = {
        e
        for e in protocol.incoming_edges(self)
        if isinstance(e, uml.ControlFlow)
    }
    incoming_objects = {
        e
        for e in protocol.incoming_edges(self)
        if isinstance(e, uml.ObjectFlow)
    }

    assert (
        len(incoming_controls) == 0 and len(incoming_objects) == 0
    )  # ValuePins do not receive flow

    return True


uml.ValuePin.enabled = value_pin_enabled


def output_pin_enabled(
    self: uml.InputPin,
    engine: labop.ExecutionEngine,
    tokens: List[labop.ActivityEdgeFlow],
):
    return False


uml.OutputPin.enabled = output_pin_enabled


def fork_node_enabled(
    self: uml.ForkNode,
    engine: labop.ExecutionEngine,
    tokens: List[labop.ActivityEdgeFlow],
):
    protocol = self.protocol()
    incoming_controls = {
        e
        for e in protocol.incoming_edges(self)
        if isinstance(e, uml.ControlFlow)
    }
    incoming_objects = {
        e
        for e in protocol.incoming_edges(self)
        if isinstance(e, uml.ObjectFlow)
    }

    assert (len(incoming_controls) + len(incoming_objects)) == 1 and len(
        tokens
    ) < 2  # At least one flow and no more than one token

    # Need at least one incoming control token
    tokens_present = {
        t.edge.lookup() for t in tokens if t.edge
    } == incoming_objects

    return tokens_present


uml.ForkNode.enabled = fork_node_enabled


def final_node_enabled(
    self: uml.FinalNode,
    engine: labop.ExecutionEngine,
    tokens: List[labop.ActivityEdgeFlow],
):
    protocol = self.protocol()
    token_present = any(
        {t.edge.lookup() for t in tokens if t.edge}.intersection(
            protocol.incoming_edges(self)
        )
    )
    return token_present


uml.FinalNode.enabled = final_node_enabled


def activity_parameter_node_enabled(
    self: uml.ActivityParameterNode,
    engine: labop.ExecutionEngine,
    tokens: List[labop.ActivityEdgeFlow],
):
    # FIXME update for permissive case where object token is not present
    return len(tokens) <= 2 and all([t.get_target() == self for t in tokens])


uml.ActivityParameterNode.enabled = activity_parameter_node_enabled


def initial_node_enabled(
    self: uml.InitialNode,
    engine: labop.ExecutionEngine,
    tokens: List[labop.ActivityEdgeFlow],
):
    return len(tokens) == 1 and tokens[0].get_target() == self


uml.InitialNode.enabled = initial_node_enabled


def merge_node_enabled(
    self: uml.MergeNode,
    engine: labop.ExecutionEngine,
    tokens: List[labop.ActivityEdgeFlow],
):
    protocol = self.protocol()
    return {
        t.edge.lookup() for t in tokens if t.edge
    } == protocol.incoming_edges(self)


uml.MergeNode.enabled = merge_node_enabled


def decision_node_enabled(
    self: uml.DecisionNode,
    engine: labop.ExecutionEngine,
    tokens: List[labop.ActivityEdgeFlow],
):
    # Cases:
    # - primary is control, input_flow, no decision_input
    # - primary is control, decision_input flow,
    # - primary is object, no decision_input
    # - primary is object, decision_input
    protocol = self.protocol()
    primary_flow = self.get_primary_incoming_flow(protocol)
    primary_token = None
    try:
        primary_token = next(
            t for t in tokens if t.edge.lookup() == primary_flow
        )
    except StopIteration:
        pass

    decision_input_token = None
    try:
        decision_input_token = next(
            t
            for t in tokens
            if isinstance(t.edge.lookup().source.lookup(), uml.OutputPin)
            and t.edge.lookup().source.lookup().get_parent().behavior
            == self.decision_input
        )
    except StopIteration:
        pass

    decision_input_flow_token = None
    try:
        decision_input_flow_token = next(
            t for t in tokens if t.edge.lookup() == self.decision_input_flow
        )
    except StopIteration:
        pass

    if isinstance(primary_flow, uml.ControlFlow):
        # Need either decision_input_flow (if no decision_input) or flow from decision_input
        if hasattr(self, "decision_input") and self.decision_input:
            # Get flow from decision_input return
            return (
                primary_token is not None and decision_input_token is not None
            )
        else:
            # Get flow from decision_input_flow
            return primary_token and decision_input_flow_token
    else:  # primary is an object flow
        if hasattr(self, "decision_input") and self.decision_input:
            # Get flow from decision_input return
            return decision_input_token
        else:
            # Get flow from primary
            return primary_token


uml.DecisionNode.enabled = decision_node_enabled


class ProtocolExecutionExtractor:
    def extract(self, record: labop.ActivityNodeExecution):
        pass

    def extract(self, token: labop.ActivityEdgeFlow):
        pass


class JSONProtocolExecutionExtractor(ProtocolExecutionExtractor):
    def __init__(self) -> None:
        super().__init__()
        self.extraction_map = {
            uml.CallBehaviorAction: self.extract_call_behavior_action
        }

    def extract_call_behavior_action(self, token: labop.ActivityEdgeFlow):
        return super().extract(token)

    def extract(self, record: labop.ActivityNodeExecution):
        behavior_str = (
            record.node.lookup().behavior
            if isinstance(record.node.lookup(), uml.CallBehaviorAction)
            else (
                (
                    record.node.lookup().get_parent().behavior,
                    record.node.lookup().name,
                )
                if isinstance(record.node.lookup(), uml.Pin)
                else ""
            )
        )
        record_str = f"{record.node} ({behavior_str})"
        return record_str


class StringProtocolExecutionExtractor(ProtocolExecutionExtractor):
    def extract(self, record: labop.ActivityNodeExecution):
        behavior_str = (
            record.node.lookup().behavior
            if isinstance(record.node.lookup(), uml.CallBehaviorAction)
            else (
                (
                    record.node.lookup().get_parent().behavior,
                    record.node.lookup().name,
                )
                if isinstance(record.node.lookup(), uml.Pin)
                else ""
            )
        )
        record_str = f"{record.node} ({behavior_str})"
        return record_str


def backtrace(
    self,
    stack=None,
    extractor: ProtocolExecutionExtractor = JSONProtocolExecutionExtractor(),
):
    stack = self.executions if stack is None else stack
    if len(stack) == 0:
        return set([]), []
    else:
        tail = stack[-1]
        head = stack[:-1]
        nodes, head = self.backtrace(stack=head)
        nodes.add(tail.node.lookup())
        head += [extractor.extract(tail)]
        return nodes, head


labop.ProtocolExecution.backtrace = backtrace


def token_info(self: labop.ActivityEdgeFlow):
    return {
        "edge_type": (type(self.edge.lookup()) if self.edge else None),
        "source": self.token_source.lookup().node.lookup().identity,
        "target": self.get_target().identity,
        "behavior": (
            self.get_target().behavior
            if isinstance(self.get_target(), uml.CallBehaviorAction)
            else None
        ),
    }


labop.ActivityEdgeFlow.info = token_info


def protocol_execution_to_json(self):
    """
    Convert Protocol Execution to JSON
    """
    p_json = self.backtrace(extractor=JSONProtocolExecutionExtractor())[1]
    return json.dumps(p_json)


labop.ProtocolExecution.to_json = protocol_execution_to_json


def protocol_execution_unbound_inputs(self):
    unbound_input_parameters = [
        p.node.lookup().parameter.lookup().property_value
        for p in self.executions
        if isinstance(p.node.lookup(), uml.ActivityParameterNode)
        and p.node.lookup().parameter.lookup().property_value.direction
        == uml.PARAMETER_IN
        and p.node.lookup().parameter.lookup().property_value
        not in [
            pv.parameter.lookup().property_value for pv in self.parameter_values
        ]
    ]
    return unbound_input_parameters


labop.ProtocolExecution.unbound_inputs = protocol_execution_unbound_inputs


def protocol_execution_unbound_outputs(self):
    unbound_output_parameters = [
        p.node.lookup().parameter.lookup().property_value
        for p in self.executions
        if isinstance(p.node.lookup(), uml.ActivityParameterNode)
        and p.node.lookup().parameter.lookup().property_value.direction
        == uml.PARAMETER_OUT
        and p.node.lookup().parameter.lookup().property_value
        not in [
            pv.parameter.lookup().property_value for pv in self.parameter_values
        ]
    ]
    return unbound_output_parameters


labop.ProtocolExecution.unbound_outputs = protocol_execution_unbound_outputs


def activity_node_execute(
    self: uml.ActivityNode,
    engine: ExecutionEngine,
    node_outputs: Callable = None,
) -> List[labop.ActivityEdgeFlow]:
    """Execute a node in an activity, consuming the incoming flows and recording execution and outgoing flows

    Parameters
    ----------
    self: node to be executed
    engine: execution engine (for execution state and side-effects)

    Returns
    -------
    updated list of pending edge flows
    """
    # Extract the relevant set of incoming flow values
    inputs = [t for t in engine.tokens if self == t.get_target()]

    record = self.execute_callback(engine, inputs)
    engine.ex.executions.append(record)
    new_tokens = record.next_tokens(engine, node_outputs, engine.sample_format)

    if record:
        for specialization in engine.specializations:
            try:
                specialization.process(record, engine.ex)
            except Exception as e:
                if not engine.failsafe:
                    raise e
                l.error(
                    f"Could Not Process {record.name if record.name else record.identity}: {e}"
                )

    # return updated token list
    return [t for t in engine.tokens if t not in inputs] + new_tokens


uml.ActivityNode.execute = activity_node_execute


@abstractmethod
def activity_node_execute_callback(
    self: uml.ActivityNode,
    engine: ExecutionEngine,
    inputs: List[labop.ActivityEdgeFlow],
) -> labop.ActivityNodeExecution:
    raise ValueError(
        f"Do not know how to execute node {self.identity} of type {self.type_uri}"
    )


uml.ActivityNode.execute_callback = activity_node_execute_callback


def activity_node_execution_next_tokens(
    self: labop.ActivityNodeExecution,
    engine: ExecutionEngine,
    node_outputs: Callable,
    sample_format: str,
) -> List[labop.ActivityEdgeFlow]:
    node = self.node.lookup()
    protocol = node.protocol()
    out_edges = [
        e
        for e in protocol.edges
        if self.node == e.source
        or self.node == e.source.lookup().get_parent().identity
    ]

    edge_tokens = node.next_tokens_callback(
        self, engine, out_edges, node_outputs, sample_format
    )

    if edge_tokens:
        # Save tokens in the protocol execution
        engine.ex.flows += edge_tokens
    else:
        pass

    self.check_next_tokens(edge_tokens, node_outputs, sample_format)

    # # Assume that unlinked output pins are possible output parameters for the protocol
    # if isinstance(self, labop.CallBehaviorExecution):
    #     output_pins = self.node.lookup().outputs
    #     unlinked_output_pins = [p for p in output_pins if p not in {e.source.lookup() for e in out_edges}]
    #     possible_output_parameter_values = [labop.ParameterValue(parameter=self.node.lookup().pin_parameter(p.name),
    #                                                             value=self.get_value())
    #                                         for p in unlinked_output_pins]
    #     engine.ex.parameter_values.extend(possible_output_parameter_values)
    return edge_tokens


labop.ActivityNodeExecution.next_tokens = activity_node_execution_next_tokens


def activity_node_execution_check_next_tokens(
    self: labop.ActivityNodeExecution,
    tokens: List[labop.ActivityEdgeFlow],
    node_outputs: Callable,
    ssample_format: str,
):
    pass


labop.ActivityNodeExecution.check_next_tokens = (
    activity_node_execution_check_next_tokens
)


def call_behavior_execution_check_next_tokens(
    self: labop.CallBehaviorExecution,
    tokens: List[labop.ActivityEdgeFlow],
    node_outputs: Callable,
    sample_format: str,
):

    # ## Add the output values to the call parameter-values
    linked_parameters = []
    if not isinstance(self.node.lookup().behavior.lookup(), labop.Protocol):
        # Protocol invocation's use output values for the linkage from
        # protocol-input to subprotocol-input, so don't add as an output
        # parameter-value
        for token in tokens:
            edge = token.edge.lookup()
            if isinstance(edge, uml.ObjectFlow):
                source = edge.source.lookup()
                parameter = self.node.lookup().pin_parameter(source.name)
                linked_parameters.append(parameter)
                parameter_value = uml.literal(
                    token.value.get_value(), reference=True
                )
                pv = labop.ParameterValue(
                    parameter=parameter, value=parameter_value
                )
                self.call.lookup().parameter_values += [pv]

    # Assume that unlinked output pins to the parameter values of the call
    unlinked_output_parameters = [
        p
        for p in self.node.lookup().behavior.lookup().parameters
        if p.property_value.direction == uml.PARAMETER_OUT
        and p.property_value.name
        not in {lp.property_value.name for lp in linked_parameters}
    ]

    # Handle unlinked output pins by attaching them to the call
    possible_output_parameter_values = [
        labop.ParameterValue(
            parameter=p,
            value=uml.literal(
                self.get_parameter_value(p, node_outputs, sample_format)
            ),
        )
        for p in unlinked_output_parameters
    ]
    self.call.lookup().parameter_values.extend(possible_output_parameter_values)

    ### Check that the same parameter names are sane:
    # 1. unbounded parameters can appear 0+ times
    # 2. unique parameters must not have duplicate values (unbounded, unique means no pair of values is the same)
    # 3. required parameters are present

    pin_sets = {}
    for pv in self.call.lookup().parameter_values:
        name = pv.parameter.lookup().property_value.name
        value = pv.value.get_value() if pv.value else None
        if name not in pin_sets:
            pin_sets[name] = []
        pin_sets[name].append(value)

    for p in self.node.lookup().behavior.lookup().parameters:
        param = p.property_value

        if (
            param.lower_value
            and param.lower_value.value > 0
            and param.name not in pin_sets
        ):
            raise ValueError(
                f"Parameter '{param.name}' is required, but does not appear as a pin"
            )

        elif param.name in pin_sets:
            count = len(pin_sets[param.name])
            unique_count = len(set(pin_sets[param.name]))
            if param.is_unique:
                if count != unique_count:
                    raise ValueError(
                        f"{param.name} has {count} values, but only {unique_count} are unique"
                    )
            if (param.lower_value and param.lower_value.value > count) or (
                param.upper_value and param.upper_value.value < count
            ):
                raise ValueError(
                    f"{param.name} has {count} values, but expecting [{param.lower_value.value}, {param.upper_value.value}] values"
                )


labop.CallBehaviorExecution.check_next_tokens = (
    call_behavior_execution_check_next_tokens
)


def activity_node_next_tokens_callback(
    self: uml.ActivityNode,
    source: labop.ActivityNodeExecution,
    engine: ExecutionEngine,
    out_edges: List[uml.ActivityEdge],
    node_outputs: Callable,
    sample_format: str,
) -> List[labop.ActivityEdgeFlow]:
    edge_tokens = [
        labop.ActivityEdgeFlow(
            edge=edge,
            token_source=source,
            value=source.get_value(edge, node_outputs, sample_format),
        )
        for edge in out_edges
    ]
    return edge_tokens


uml.ActivityNode.next_tokens_callback = activity_node_next_tokens_callback


def activity_node_execution_get_parameter_value(
    self: labop.ActivityNodeExecution,
    parameter: uml.Parameter,
    node_outputs: Callable,
    sample_format: str,
):
    if node_outputs:
        value = node_outputs(self, parameter)
    elif hasattr(self.node.lookup().behavior.lookup(), "compute_output"):
        value = self.compute_output(parameter, sample_format)
    else:
        value = f"{parameter.name}"
    return value


labop.ActivityNodeExecution.get_parameter_value = (
    activity_node_execution_get_parameter_value
)


def activity_node_execution_get_value(
    self: labop.ActivityNodeExecution,
    edge: uml.ActivityEdge,
    node_outputs: Callable,
    sample_format: str,
):
    value = ""
    node = self.node.lookup()
    reference = False

    if isinstance(edge, uml.ControlFlow):
        value = "uml.ControlFlow"
    elif isinstance(edge, uml.ObjectFlow):
        if (
            isinstance(node, uml.ActivityParameterNode)
            and node.parameter.lookup().property_value.direction
            == uml.PARAMETER_OUT
        ):
            parameter = node.parameter.lookup().property_value
            value = self.incoming_flows[0].lookup().value
            reference = True
        elif isinstance(node, uml.OutputPin):
            call_node = node.get_parent()
            parameter = call_node.pin_parameter(
                edge.source.lookup().name
            ).property_value
            value = self.incoming_flows[0].lookup().value
            reference = True
        else:
            parameter = node.pin_parameter(
                edge.source.lookup().name
            ).property_value
            value = self.get_parameter_value(
                parameter, node_outputs, sample_format
            )

    value = uml.literal(value, reference=reference)
    return value


labop.ActivityNodeExecution.get_value = activity_node_execution_get_value


def initial_node_execute_callback(
    self: uml.InitialNode,
    engine: ExecutionEngine,
    inputs: List[labop.ActivityEdgeFlow],
) -> labop.ActivityNodeExecution:

    non_call_edge_inputs = {
        i for i in inputs if i.edge.lookup() not in engine.ex.activity_call_edge
    }
    if len(non_call_edge_inputs) != 0:
        raise ValueError(
            f"Initial node must have zero inputs, but {self.identity} had {len(inputs)}"
        )
    record = labop.ActivityNodeExecution(node=self, incoming_flows=inputs)

    return record


uml.InitialNode.execute_callback = initial_node_execute_callback


def flow_final_node_execute_callback(
    self: uml.FlowFinalNode,
    engine: ExecutionEngine,
    inputs: List[labop.ActivityEdgeFlow],
) -> labop.ActivityNodeExecution:
    # FlowFinalNode consumes tokens, but does not emit
    record = labop.ActivityNodeExecution(node=self, incoming_flows=inputs)
    return record


uml.FlowFinalNode.execute_callback = flow_final_node_execute_callback


def get_calling_behavior_execution(
    self: labop.ActivityNodeExecution,
    visited: Set[labop.ActivityNodeExecution] = None,
) -> labop.ActivityNodeExecution:
    """Look for the InitialNode for the Activity including self and identify a Calling CallBehaviorExecution (if present)

    Args:
        self (labop.ActivityNodeExecution): current search node

    Returns:
        labop.CallBehaviorExecution: CallBehaviorExecution
    """
    node = self.node.lookup()
    if visited is None:
        visited = set({})
    if isinstance(node, uml.InitialNode):
        # Check if there is a CallBehaviorExecution incoming_flow
        try:
            caller = next(
                n.lookup().token_source.lookup()
                for n in self.incoming_flows
                if isinstance(
                    n.lookup().token_source.lookup(),
                    labop.CallBehaviorExecution,
                )
            )
        except StopIteration:
            return None
        return caller
    else:
        for incoming_flow in self.incoming_flows:
            parent_activity_node = incoming_flow.lookup().token_source.lookup()
            if (
                parent_activity_node
                and (parent_activity_node not in visited)
                and parent_activity_node.node.lookup().protocol()
                == node.protocol()
            ):
                visited.add(parent_activity_node)
                calling_behavior_execution = (
                    parent_activity_node.get_calling_behavior_execution(
                        visited=visited
                    )
                )
                if calling_behavior_execution:
                    return calling_behavior_execution
        return None


labop.ActivityNodeExecution.get_calling_behavior_execution = (
    get_calling_behavior_execution
)


def final_node_execute_callback(
    self: uml.FinalNode,
    engine: ExecutionEngine,
    inputs: List[labop.ActivityEdgeFlow],
) -> labop.ActivityNodeExecution:
    # FinalNode completes the activity
    record = labop.ActivityNodeExecution(node=self, incoming_flows=inputs)
    return record


uml.FinalNode.execute_callback = final_node_execute_callback


def call_behavior_execution_complete_subprotocol(
    self: labop.CallBehaviorExecution,
    engine: ExecutionEngine,
):
    # Map of subprotocol output parameter name to token
    subprotocol_output_tokens = {
        t.token_source.lookup()
        .node.lookup()
        .parameter.lookup()
        .property_value.name: t
        for t in engine.tokens
        if isinstance(
            t.token_source.lookup().node.lookup(), uml.ActivityParameterNode
        )
        and self == t.token_source.lookup().get_calling_behavior_execution()
    }

    # Out edges of calling behavior that need tokens corresponding to the
    # subprotocol output tokens
    calling_behavior_node = self.node.lookup()

    calling_behavior_out_edges = [
        e
        for e in calling_behavior_node.protocol().edges
        if calling_behavior_node == e.source.lookup()
        or calling_behavior_node == e.source.lookup().get_parent()
    ]

    new_tokens = [
        labop.ActivityEdgeFlow(
            token_source=(
                subprotocol_output_tokens[
                    e.source.lookup().name
                ].token_source.lookup()
                if isinstance(e, uml.ObjectFlow)
                else self
            ),
            edge=e,
            value=(
                uml.literal(
                    subprotocol_output_tokens[e.source.lookup().name].value,
                    reference=True,
                )
                if isinstance(e, uml.ObjectFlow)
                else uml.literal("uml.ControlFlow")
            ),
        )
        for e in calling_behavior_out_edges
    ]

    # Remove output_tokens from tokens (consumed by return from subprotocol)
    engine.tokens = [
        t for t in engine.tokens if t not in subprotocol_output_tokens.values()
    ]
    engine.blocked_nodes.remove(self)

    return new_tokens


labop.CallBehaviorExecution.complete_subprotocol = (
    call_behavior_execution_complete_subprotocol
)


def final_node_next_tokens_callback(
    self: uml.FinalNode,
    source: labop.ActivityNodeExecution,
    engine: ExecutionEngine,
    out_edges: List[uml.ActivityEdge],
    node_outputs: Callable,
    sample_format: str,
) -> List[labop.ActivityEdgeFlow]:
    calling_behavior_execution = source.get_calling_behavior_execution()
    if calling_behavior_execution:
        new_tokens = calling_behavior_execution.complete_subprotocol(engine)
        return new_tokens
    else:
        return []


uml.FinalNode.next_tokens_callback = final_node_next_tokens_callback


def fork_node_execute_callback(
    self: uml.ForkNode,
    engine: ExecutionEngine,
    inputs: List[labop.ActivityEdgeFlow],
) -> labop.ActivityNodeExecution:
    if len(inputs) != 1:
        raise ValueError(
            f"Fork node must have precisely one input, but {self.identity} had {len(inputs)}"
        )
    record = labop.ActivityNodeExecution(node=self, incoming_flows=inputs)
    return record


uml.ForkNode.execute_callback = fork_node_execute_callback


def fork_node_next_tokens_callback(
    self: uml.ForkNode,
    source: labop.ActivityNodeExecution,
    engine: ExecutionEngine,
    out_edges: List[uml.ActivityEdge],
    node_outputs: Callable,
    sample_format,
) -> List[labop.ActivityEdgeFlow]:
    [incoming_flow] = source.incoming_flows
    incoming_value = incoming_flow.lookup().value
    edge_tokens = [
        labop.ActivityEdgeFlow(
            edge=edge,
            token_source=source,
            value=uml.literal(incoming_value, reference=True),
        )
        for edge in out_edges
    ]
    return edge_tokens


uml.ForkNode.next_tokens_callback = fork_node_next_tokens_callback


def control_node_execute_callback(
    self: uml.ForkNode,
    engine: ExecutionEngine,
    inputs: List[labop.ActivityEdgeFlow],
) -> labop.ActivityNodeExecution:
    record = labop.ActivityNodeExecution(node=self, incoming_flows=inputs)
    return record


uml.ControlNode.execute_callback = control_node_execute_callback


def fork_node_execute_callback(
    self: uml.ForkNode,
    engine: ExecutionEngine,
    inputs: List[labop.ActivityEdgeFlow],
) -> labop.ActivityNodeExecution:
    if len(inputs) != 1:
        raise ValueError(
            f"Fork node must have precisely one input, but {self.identity} had {len(inputs)}"
        )
    record = labop.ActivityNodeExecution(node=self, incoming_flows=inputs)
    return record


uml.ForkNode.execute_callback = fork_node_execute_callback


def decision_node_next_tokens_callback(
    self: uml.DecisionNode,
    source: labop.ActivityNodeExecution,
    engine: ExecutionEngine,
    out_edges: List[uml.ActivityEdge],
    node_outputs: Callable,
    sample_format: str,
) -> List[labop.ActivityEdgeFlow]:
    try:
        decision_input_flow_token = next(
            t
            for t in source.incoming_flows
            if t.lookup().edge == self.decision_input_flow
        ).lookup()
        decision_input_flow = decision_input_flow_token.edge.lookup()
        decision_input_value = decision_input_flow_token.value
    except StopIteration as e:
        decision_input_flow_token = None
        decision_input_value = None
        decision_input_flow = None
    try:
        decision_input_return_token = next(
            t
            for t in source.incoming_flows
            if isinstance(
                t.lookup().edge.lookup().source.lookup(), uml.OutputPin
            )
            and t.lookup().token_source.lookup().node.lookup().behavior
            == self.decision_input
        ).lookup()
        decision_input_return_flow = decision_input_return_token.edge.lookup()
        decision_input_return_value = decision_input_return_token.value
    except StopIteration as e:
        decision_input_return_token = None
        decision_input_return_value = None
        decision_input_return_flow = None

    try:
        primary_input_flow_token = next(
            t
            for t in source.incoming_flows
            if t.lookup() != decision_input_flow_token
            and t.lookup() != decision_input_return_token
        ).lookup()
        primary_input_flow = primary_input_flow_token.edge.lookup()
        primary_input_value = primary_input_flow_token.value
    except StopIteration as e:
        primary_input_value = None

    # Cases to evaluate guards of decision node:
    # 1. primary_input_flow is ObjectFlow, no decision_input, no decision_input_flow:
    #    Use primary_input_flow token to decide if guard is satisfied
    # 2. primary_input_flow is any, no decision_input, decision_input_flow present:
    #    Use decision_input_flow token to decide if guard is satisfied

    # 3. primary_input_flow is ControlFlow, decision_input present, no decision_input_flow:
    #    Use decision_input return value to decide if guard is satisfied (decision_input has no params)
    # 4. primary_input_flow is ControlFlow, decision_input present, decision_input_flow present:
    #    Use decision_input return value to decide if guard is satisfied (decision_input has decision_input_flow supplied parameter)

    # 5. primary_input_flow is ObjectFlow, decision_input present, no decision_input_flow:
    #    Use decision_input return value to decide if guard is satisfied (decision_input has primary_input_flow supplied parameter)
    # 6. primary_input_flow is ObjectFlow, decision_input present,  decision_input_flow present:
    #    Use decision_input return value to decide if guard is satisfied (decision_input has primary_input_flow and decision_input_flow supplied parameters)

    try:
        else_edge = next(
            edge for edge in out_edges if edge.guard.value == uml.DECISION_ELSE
        )
    except StopIteration as e:
        else_edge = None
    non_else_edges = [edge for edge in out_edges if edge != else_edge]

    def satisfy_guard(value, guard):
        if (value is None) or isinstance(value, uml.LiteralNull):
            return (guard is None) or isinstance(guard, uml.LiteralNull)
        elif (guard is None) or isinstance(guard, uml.LiteralNull):
            return False
        else:
            if isinstance(value.value, str):
                return value.value == str(guard.value)
            else:
                return value.value == guard.value

    if hasattr(self, "decision_input") and self.decision_input:
        # Cases: 3, 4, 5, 6
        # The cases are combined because the cases refer to the inputs of the decision_input behavior
        # use decision_input_value to eval guards

        active_edges = [
            edge
            for edge in non_else_edges
            if satisfy_guard(decision_input_return_value, edge.guard)
        ]
    else:
        # Cases: 1, 2
        if decision_input_flow:
            # Case 2
            # use decision_input_flow_token to eval guards

            active_edges = [
                edge
                for edge in non_else_edges
                if satisfy_guard(decision_input_flow_token.value, edge.guard)
            ]

        elif primary_input_flow and isinstance(
            primary_input_flow, uml.ObjectFlow
        ):
            # Case 1
            # use primary_input_flow_token to eval guards
            # Outgoing tokens are uml.ObjectFlow

            active_edges = [
                edge
                for edge in non_else_edges
                if satisfy_guard(primary_input_flow_token.value, edge.guard)
            ]
        else:
            raise Exception(
                "ERROR: Cannot evaluate DecisionNode with no decision_input, no decision_input_flow, and a None or uml.ControlFlow primary_input"
            )

    assert else_edge or len(active_edges) > 0

    if len(active_edges) > 0:
        # FIXME always take first active edge, but could be different.
        active_edge = active_edges[0]
    else:
        active_edge = else_edge

    # Pick the value of the incoming_flow that corresponds to the primary_incoming edge
    edge_tokens = [
        labop.ActivityEdgeFlow(
            edge=active_edge,
            token_source=source,
            value=uml.literal(primary_input_value),
        )
    ]
    return edge_tokens


uml.DecisionNode.next_tokens_callback = decision_node_next_tokens_callback


def activity_parameter_node_execute_callback(
    self: uml.ActivityParameterNode,
    engine: ExecutionEngine,
    inputs: List[labop.ActivityEdgeFlow],
) -> labop.ActivityNodeExecution:
    record = labop.ActivityNodeExecution(node=self, incoming_flows=inputs)
    if self.parameter.lookup().property_value.direction == uml.PARAMETER_OUT:
        try:
            values = [
                i.value.get_value()
                for i in inputs
                if isinstance(i.edge.lookup(), uml.ObjectFlow)
            ]
            if len(values) == 1:
                value = uml.literal(values[0], reference=True)
            elif len(values) == 0:
                value = uml.literal(self.parameter.lookup().property_value.name)
            engine.ex.parameter_values += [
                labop.ParameterValue(
                    parameter=self.parameter.lookup(),
                    value=value,
                )
            ]
        except Exception as e:
            if not engine.permissive:
                raise ValueError(
                    f"ActivityParameterNode execution for {self.identity} does not have an ObjectFlow token input present."
                )
    return record


uml.ActivityParameterNode.execute_callback = (
    activity_parameter_node_execute_callback
)


def activity_parameter_node_next_tokens_callback(
    self: uml.ActivityParameterNode,
    source: labop.ActivityNodeExecution,
    engine: ExecutionEngine,
    out_edges: List[uml.ActivityEdge],
    node_outputs: Callable,
    sample_format: str,
) -> List[labop.ActivityEdgeFlow]:
    if self.parameter.lookup().property_value.direction == uml.PARAMETER_IN:
        try:
            parameter_value = next(
                pv.value
                for pv in engine.ex.parameter_values
                if pv.parameter == self.parameter
            )
        except StopIteration as e:
            try:
                parameter_value = (
                    self.parameter.lookup().property_value.default_value
                )
            except Exception as e:
                raise Exception(
                    f"ERROR: Could not find input parameter {self.parameter.lookup().property_value.name} value and/or no default_value."
                )
        edge_tokens = [
            labop.ActivityEdgeFlow(
                edge=edge,
                token_source=source,
                value=uml.literal(value=parameter_value, reference=True),
            )
            for edge in out_edges
        ]
    else:
        calling_behavior_execution = source.get_calling_behavior_execution()
        if calling_behavior_execution:
            return_edge = uml.ObjectFlow(
                source=self,
                target=calling_behavior_execution.node.lookup().output_pin(
                    self.parameter.lookup().property_value.name
                ),
            )
            engine.ex.activity_call_edge += [return_edge]
            edge_tokens = [
                labop.ActivityEdgeFlow(
                    edge=return_edge,
                    token_source=source,
<<<<<<< HEAD
                    value=source.get_value(edge=return_edge)
                    # uml.literal(source.incoming_flows[0].lookup().value)
                )
=======
                    value=source.get_value(return_edge, node_outputs, sample_format)
                    #uml.literal(source.incoming_flows[0].lookup().value)
                    )
>>>>>>> 38d8e2cc
            ]
        else:
            edge_tokens = []
    return edge_tokens


uml.ActivityParameterNode.next_tokens_callback = (
    activity_parameter_node_next_tokens_callback
)


def call_behavior_action_execute_callback(
    self: uml.CallBehaviorAction,
    engine: ExecutionEngine,
    inputs: List[labop.ActivityEdgeFlow],
) -> labop.ActivityNodeExecution:
    record = labop.CallBehaviorExecution(node=self, incoming_flows=inputs)

    # Get the parameter values from input tokens for input pins
    input_pin_values = {
        token.token_source.lookup()
        .node.lookup()
        .identity: uml.literal(token.value, reference=True)
        for token in inputs
        if not token.edge
    }
    # Get Input value pins
    value_pin_values = {}

    # Validate Pin values, see #130
    # Although enabled_activity_node method also validates Pin values,
    # it only checks required Pins.  This check is necessary to check optional Pins.
    for pin in self.inputs:
        if hasattr(pin, "value"):
            if pin.value is None:
                raise ValueError(
                    f"{self.behavior.lookup().display_id} Action has no ValueSpecification for Pin {pin.name}"
                )
            value_pin_values[pin.identity] = pin.value
        # Check that pin corresponds to an input parameter.  Will cause Exception if does not exist.
        parameter = self.pin_parameter(pin.name)

    # Convert References
    value_pin_values = {
        k: uml.literal(value=v.get_value(), reference=True)
        for k, v in value_pin_values.items()
    }
    pin_values = {**input_pin_values, **value_pin_values}  # merge the dicts

    parameter_values = [
        labop.ParameterValue(
            parameter=self.pin_parameter(pin.name),
            value=pin_values[pin.identity],
        )
        for pin in self.inputs
        if pin.identity in pin_values
    ]
    # parameter_values.sort(
    #     key=lambda x: engine.ex.document.find(x.parameter).index
    # )
    call = labop.BehaviorExecution(
        f"execute_{engine.next_id()}",
        parameter_values=parameter_values,
        completed_normally=True,
        start_time=engine.get_current_time(),  # TODO: remove str wrapper after sbol_factory #22 fixed
        end_time=engine.get_current_time(),  # TODO: remove str wrapper after sbol_factory #22 fixed
        consumed_material=[],
    )  # FIXME handle materials
    record.call = call

    engine.ex.document.add(call)

    return record


uml.CallBehaviorAction.execute_callback = call_behavior_action_execute_callback


def call_behavior_action_next_tokens_callback(
    self: uml.CallBehaviorAction,
    source: labop.ActivityNodeExecution,
    engine: ExecutionEngine,
    out_edges: List[uml.ActivityEdge],
    node_outputs: Callable,
    sample_format: str,
) -> List[labop.ActivityEdgeFlow]:
    if isinstance(self.behavior.lookup(), labop.Protocol):
        if engine.is_asynchronous:
            # Push record onto blocked nodes to complete
            engine.blocked_nodes.add(source)
            # new_tokens are those corresponding to the subprotocol initiating_nodes
            init_nodes = self.behavior.lookup().initiating_nodes()

            def get_invocation_edge(r, n):
                invocation = {}
                value = None
                if isinstance(n, uml.InitialNode):
                    try:
                        invocation["edge"] = uml.ControlFlow(
                            source=r.node, target=n
                        )
                        engine.ex.activity_call_edge += [invocation["edge"]]
                        source = next(
                            i
                            for i in r.incoming_flows
                            if hasattr(i.lookup(), "edge")
                            and i.lookup().edge
                            and isinstance(
                                i.lookup().edge.lookup(), uml.ControlFlow
                            )
                        )
                        invocation["value"] = uml.literal(
                            source.lookup().value, reference=True
                        )

                    except StopIteration as e:
                        pass

                elif isinstance(n, uml.ActivityParameterNode):
                    # if ActivityParameterNode is a ValuePin of the calling behavior, then it won't be an incoming flow
                    source = self.input_pin(
                        n.parameter.lookup().property_value.name
                    )
                    invocation["edge"] = uml.ObjectFlow(source=source, target=n)
                    engine.ex.activity_call_edge += [invocation["edge"]]
                    # ex.protocol.lookup().edges.append(invocation['edge'])
                    if isinstance(source, uml.ValuePin):
                        invocation["value"] = uml.literal(
                            source.value, reference=True
                        )
                    else:
                        try:
                            source = next(
                                iter(
                                    [
                                        i
                                        for i in r.incoming_flows
                                        if i.lookup()
                                        .token_source.lookup()
                                        .node.lookup()
                                        .name
                                        == n.parameter.lookup().property_value.name
                                    ]
                                )
                            )
                            # invocation['edge'] = uml.ObjectFlow(source=source.lookup().token_source.lookup().node.lookup(), target=n)
                            # engine.ex.activity_call_edge += [invocation['edge']]
                            # ex.protocol.lookup().edges.append(invocation['edge'])
                            invocation["value"] = uml.literal(
                                source.lookup().value, reference=True
                            )
                        except StopIteration as e:
                            pass

                return invocation

            new_tokens = [
                labop.ActivityEdgeFlow(
                    token_source=source,
                    **get_invocation_edge(source, init_node),
                )
                for init_node in init_nodes
            ]
            # engine.ex.flows += new_tokens

            if len(new_tokens) == 0:
                # Subprotocol does not have a body, so need to complete the CallBehaviorAction here, otherwise would have seen a FinalNode.
                new_tokens = source.complete_subprotocol(engine)

        else:  # is synchronous execution
            # Execute subprotocol
            self.execute(
                self.behavior.lookup(),
                engine.ex.association[0].agent.lookup(),
                id=f"{engine.display_id}{uuid.uuid4()}".replace("-", "_"),
                parameter_values=[],
            )
    else:
        new_tokens = uml.ActivityNode.next_tokens_callback(
            self, source, engine, out_edges, node_outputs, sample_format
        )

    return new_tokens


uml.CallBehaviorAction.next_tokens_callback = (
    call_behavior_action_next_tokens_callback
)


def pin_execute_callback(
    self: uml.Pin, engine: ExecutionEngine, inputs: List[labop.ActivityEdgeFlow]
) -> labop.ActivityNodeExecution:
    record = labop.ActivityNodeExecution(node=self, incoming_flows=inputs)
    return record


uml.Pin.execute_callback = pin_execute_callback


def input_pin_next_tokens_callback(
    self: uml.InputPin,
    source: labop.ActivityNodeExecution,
    engine: ExecutionEngine,
    out_edges: List[uml.ActivityEdge],
    node_outputs: Callable,
    sample_format: str,
) -> List[labop.ActivityEdgeFlow]:
    assert len(source.incoming_flows) == 1  # One input per pin
    incoming_flow = source.incoming_flows[0].lookup()
    pin_value = uml.literal(value=incoming_flow.value, reference=True)
    edge_tokens = [
        labop.ActivityEdgeFlow(edge=None, token_source=source, value=pin_value)
    ]
    return edge_tokens


uml.InputPin.next_tokens_callback = input_pin_next_tokens_callback


def activity_node_execution_get_token_source(
    self: labop.ActivityNodeExecution,
    input_name: str,
    target: labop.ActivityNodeExecution = None,
) -> labop.CallBehaviorExecution:
    node = self.node.lookup()
    main_target = target if target else self
    return node.get_token_source(input_name, self, target=main_target)


labop.ActivityNodeExecution.get_token_source = (
    activity_node_execution_get_token_source
)


def activity_node_get_token_source(
    self: uml.ActivityNode,
    input_name: str,
    record: labop.ActivityNodeExecution,
    target: labop.ActivityNodeExecution = None,
) -> labop.CallBehaviorExecution:
    raise Exception(f"Cannot get_token_source() for node of type {type(self)}")


uml.ActivityNode.get_token_source = activity_node_get_token_source


def call_behavior_action_get_token_source(
    self: uml.ActivityNode,
    input_name: str,
    record: labop.ActivityNodeExecution,
    target: labop.ActivityNodeExecution = None,
) -> labop.CallBehaviorExecution:
    input_pin = self.input_pin(input_name)
    input_source = next(
        iter(
            [
                f.lookup().token_source.lookup()
                for f in record.incoming_flows
                if f.lookup().token_source.lookup().node.lookup() == input_pin
            ]
        )
    )
    return input_source.get_token_source(None, target=target)


uml.CallBehaviorAction.get_token_source = call_behavior_action_get_token_source


def input_pin_get_token_source(
    self: uml.ActivityNode,
    input_name: str,
    record: labop.ActivityNodeExecution,
    target: labop.ActivityNodeExecution = None,
) -> labop.CallBehaviorExecution:
    input_source = next(
        iter([f.lookup().token_source.lookup() for f in record.incoming_flows])
    )
    return input_source.get_token_source(None, target=target)


uml.InputPin.get_token_source = input_pin_get_token_source


def fork_node_get_token_source(
    self: uml.ActivityNode,
    input_name: str,
    record: labop.ActivityNodeExecution,
    target: labop.ActivityNodeExecution = None,
) -> labop.CallBehaviorExecution:
    input_source = next(
        iter([f.lookup().token_source.lookup() for f in record.incoming_flows])
    )
    return input_source.get_token_source(None, target=target)


uml.ForkNode.get_token_source = fork_node_get_token_source


def initial_node_get_token_source(
    self: uml.ActivityNode,
    input_name: str,
    record: labop.ActivityNodeExecution,
    target: labop.ActivityNodeExecution = None,
) -> labop.CallBehaviorExecution:

    return record


uml.InitialNode.get_token_source = initial_node_get_token_source


def activity_parameter_node_get_token_source(
    self: uml.ActivityNode,
    input_name: str,
    record: labop.ActivityNodeExecution,
    target: labop.ActivityNodeExecution = None,
) -> labop.CallBehaviorExecution:

    return record


uml.ActivityParameterNode.get_token_source = (
    activity_parameter_node_get_token_source
)<|MERGE_RESOLUTION|>--- conflicted
+++ resolved
@@ -1234,15 +1234,9 @@
                 labop.ActivityEdgeFlow(
                     edge=return_edge,
                     token_source=source,
-<<<<<<< HEAD
-                    value=source.get_value(edge=return_edge)
-                    # uml.literal(source.incoming_flows[0].lookup().value)
-                )
-=======
                     value=source.get_value(return_edge, node_outputs, sample_format)
                     #uml.literal(source.incoming_flows[0].lookup().value)
                     )
->>>>>>> 38d8e2cc
             ]
         else:
             edge_tokens = []
