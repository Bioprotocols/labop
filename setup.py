--- conflicted
+++ resolved
@@ -14,25 +14,14 @@
 ]
 extras = {
     'test': test_deps,
-<<<<<<< HEAD
-    'paml-check': "paml-check @ https://github.com/SD2E/paml-check/tarball/development",
-=======
     'paml-check': 'paml-check@ https://github.com/SD2E/paml-check/tarball/development',
->>>>>>> f8b9a035
 }
 
 setup(name='paml',
       description='Protocol Activity Modeling Language',
       version='1.0a1',
       install_requires=[
-<<<<<<< HEAD
             'sbol3>=1.0b6',
-            'rdflib-jsonld>=0.5.0',
-=======
-            'sbol3==1.0b3',
-            'rdflib==5.0.0',
-            'rdflib-jsonld==0.6.1',
->>>>>>> f8b9a035
             'sparqlwrapper>=1.8.5',
             'python-dateutil>=2.8.1',
             'sbol-factory==1.0a8',
