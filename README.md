--- conflicted
+++ resolved
@@ -3,16 +3,6 @@
 
 # Installation
 
-<<<<<<< HEAD
-PAML visualizations currently depend on the `graphviz` application. To install graphviz, run (per https://github.com/ts-graphviz/setup-graphviz):
-* Mac: `brew install graphviz`
-* Linux: `apt-get install graphviz libgraphviz-dev pkg-config`
-* Windows: `choco install graphviz`
-
-PAML is not yet on pypi, so you will need to install it from source. 
-Clone this repository, then run the following in the repository root directory:
-```
-=======
 The PAML package is available by PyPI:
 
 ```
@@ -27,9 +17,13 @@
 cd paml/paml-check
 pip3 install .
 cd ../container-ontology
->>>>>>> 81c3ade3
 pip3 install .
 ```
+
+PAML visualizations currently depend on the `graphviz` application. To install graphviz, run (per https://github.com/ts-graphviz/setup-graphviz):
+* Mac: `brew install graphviz`
+* Linux: `apt-get install graphviz libgraphviz-dev pkg-config`
+* Windows: `choco install graphviz`
 
 # API
 
@@ -100,12 +94,9 @@
 A `Document` can be validated as follows:
 
 ```
-<<<<<<< HEAD
 for issue in doc.validate():
     print(issue)
 ```
-=======
-The API follows the same conventions as [OPIL](https://github.com/sd2e/opil).
 
 # Example Notebooks
 
@@ -117,5 +108,4 @@
 cp secrets/strateos_secrets.json.sample secrets/strateos_secrets.json
 # Edit contents of secrets/strateos_secrets.json
 ```
-The secrets for the Strateos API are used by the notebook `notebooks/Autoprotocol.ipynb` and pytest `test/test_convert.py`.  Additional user permissions may be required to submit runs to Strateos.  Please contact [Strateos support](https://strateos.com/contact-us/) for assistance.
->>>>>>> 81c3ade3
+The secrets for the Strateos API are used by the notebook `notebooks/Autoprotocol.ipynb` and pytest `test/test_convert.py`.  Additional user permissions may be required to submit runs to Strateos.  Please contact [Strateos support](https://strateos.com/contact-us/) for assistance.