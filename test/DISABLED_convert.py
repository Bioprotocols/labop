--- conflicted
+++ resolved
@@ -39,15 +39,9 @@
             parameter_values=parameter_values,
         )
 
-<<<<<<< HEAD
-    @unittest.skip(
-        reason="need to put strateos_secrets.json credentials on github first"
-    )
-=======
     # unittest.skip(
     #    "need to put strateos_secrets.json credentials on github first"
     # )
->>>>>>> a87f3c42
     def test_igem_ludox(self):
         #############################################
         # Set up the document
@@ -64,10 +58,6 @@
         )
         doc.read(protocol_file, "nt")
         protocol = doc.find("https://bbn.com/scratch/iGEM_LUDOX_OD_calibration_2018")
-<<<<<<< HEAD
-=======
-
->>>>>>> a87f3c42
         #############################################
         # Autoprotocol and Strateos Configuration
         autoprotocol_output = os.path.join(
