--- conflicted
+++ resolved
@@ -1,12 +1,4 @@
-<<<<<<< HEAD
-from .behavior_specialization import *
-
-# from labop_convert.autoprotocol.autoprotocol_specialization import AutoprotocolSpecialization
-from .markdown.markdown_specialization import *
-from .opentrons.opentrons_specialization import *
-=======
 from .autoprotocol import *
 from .behavior_specialization import *
 from .markdown import *
-from .opentrons import *
->>>>>>> e4f6f35b
+from .opentrons import *