--- conflicted
+++ resolved
@@ -118,54 +118,12 @@
             raise ContainerAPIException(f"Cannot resolve specification {spec} with container ontology.  Is the container server running and accessible?")
         return possible_container_types
 
-<<<<<<< HEAD
-    def get_container_typename(self, container_uri: str) -> str:
-        # Returns human-readable typename for a container, e.g., '96 well plate'
-        return ContO.get_term_by_uri(container_uri)
-
-    def check_lims_inventory(self, matching_containers: list) -> str:
-        # Override this method to interface with laboratory lims system
-        return matching_containers[0]
-
-
-=======
->>>>>>> 0c4df462
 class DefaultBehaviorSpecialization(BehaviorSpecialization):
     def _init_behavior_func_map(self) -> dict:
         return {
-<<<<<<< HEAD
             "https://bioprotocols.org/labop/primitives/sample_arrays/EmptyContainer": self.handle,
             "https://bioprotocols.org/labop/primitives/liquid_handling/Provision": self.handle,
             "https://bioprotocols.org/labop/primitives/sample_arrays/PlateCoordinates": self.handle,
             "https://bioprotocols.org/labop/primitives/spectrophotometry/MeasureAbsorbance": self.handle,
             "http://bioprotocols.org/labop#Protocol": self.handle,
-        }
-
-
-def validate_spec_query(query: str) -> "tyto.URI":
-    if type(query) is tyto.URI:
-        return query
-
-    if '#' in query:
-        # Query is assumed to be a URI
-        tokens = query.split('#')
-        if len(tokens) > 2 or tokens[0] != ContO.uri:
-            raise ValueError(f"Cannot resolve container specification '{query}'. The query is not a valid URI")
-        return tyto.URI(query, ContO)
-
-    # Query is assumed to be a qname
-    if ':' in query:
-        tokens = query.split(':')
-        if len(tokens) > 2 or tokens[0] != 'cont':  # TODO: use prefixMap instead of assuming the prefix is `cont`
-            raise ValueError(f"Cannot resolve container specification '{query}'. Is the query malformed?")
-        return tyto.URI(query.replace('cont:', ContO.uri + '#'), ContO)
-
-    raise ValueError(f"Cannot resolve container specification '{query}'. Is the query malformed?")
-=======
-            "https://bioprotocols.org/labop/primitives/sample_arrays/EmptyContainer" : self.handle,
-            "https://bioprotocols.org/labop/primitives/liquid_handling/Provision" : self.handle,
-            "https://bioprotocols.org/labop/primitives/sample_arrays/PlateCoordinates" : self.handle,
-            "https://bioprotocols.org/labop/primitives/spectrophotometry/MeasureAbsorbance" : self.handle,
-            "http://bioprotocols.org/labop#Protocol": self.handle
-        }
->>>>>>> 0c4df462
+        }