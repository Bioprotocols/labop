import sys
from abc import ABC, abstractmethod
from logging import error
import logging

import labop
from labop.primitive_execution import input_parameter_map
import uml
import json

l = logging.getLogger(__file__)
l.setLevel(logging.WARN)


class BehaviorSpecializationException(Exception):
    pass


class ContainerAPIException(Exception):
    pass


class BehaviorSpecialization(ABC):
    """
    This abstract class defines an API for different conversions from LabOP
    to other formats, such as Markdown or Autoprotocol.
    """

    def __init__(self) -> None:
        super().__init__()
        self._behavior_func_map = self._init_behavior_func_map()
        self.top_protocol = None
        self.execution = None
        self.issues = []

        # This data field holds the results of the specialization
        self.data = []

    def initialize_protocol(self, execution: labop.ProtocolExecution):
        self.execution = execution

    def _init_behavior_func_map(self) -> dict:
        return {}

    def on_begin(self, execution: labop.ProtocolExecution):
        self.data = []

    def on_end(self, execution: labop.ProtocolExecution):
        try:
            dot_graph = execution.to_dot()
            self.data.append(str(dot_graph.source))
        except Exception as e:
            msg = "Could not render dot graph for execution in DefaultBehaviorSpecialization"
            l.warn(msg)
            self.issues.append(msg)

        self.data = json.dumps(self.data)

    def process(self, record, execution: labop.ProtocolExecution):
        try:
            node = record.node.lookup()
            if not isinstance(node, uml.CallBehaviorAction):
                return  # raise BehaviorSpecializationException(f"Cannot handle node type: {type(node)}")

            # Subprotocol specializations
            behavior = node.behavior.lookup()
            if isinstance(behavior, labop.Protocol):
                return self._behavior_func_map[behavior.type_uri](
                    record, execution
                )

            # Individual Primitive specializations
            elif str(node.behavior) not in self._behavior_func_map:
                l.warning(
                    f"Failed to find handler for behavior: {node.behavior}"
                )
                return self.handle(record, execution)
            return self._behavior_func_map[str(node.behavior)](
                record, execution
            )
        except Exception as e:
            l.warn(
                f"{self.__class__} Could not process() ActivityNodeException: {record}: {e}"
            )
            self.handle_process_failure(record, e)

    def handle_process_failure(self, record, e):
        self.issues.append(e)
        raise e

    def handle(self, record, execution):
        # Save basic information about the execution record
        node = record.node.lookup()
        params = input_parameter_map(
            [
                pv
                for pv in record.call.lookup().parameter_values
                if pv.parameter.lookup().property_value.direction
                == uml.PARAMETER_IN
            ]
        )
        params = {p: str(v) for p, v in params.items()}
        node_data = {
            "identity": node.identity,
            "behavior": node.behavior,
            "parameters": params,
        }
        self.data.append(node_data)

    def resolve_container_spec(self, spec, addl_conditions=None):
        try:
            from container_api import matching_containers

            if "container_api" not in sys.modules:
                raise Exception(
                    "Could not import container_api, is it installed?"
                )

            if addl_conditions:
                possible_container_types = matching_containers(
                    spec, addl_conditions=addl_conditions
                )
            else:
                possible_container_types = matching_containers(spec)
        except:
            raise ContainerAPIException(
                f"Cannot resolve specification {spec} with container ontology.  Is the container server running and accessible?"
            )
        return possible_container_types

<<<<<<< HEAD
=======

>>>>>>> 5b5e75f3
class DefaultBehaviorSpecialization(BehaviorSpecialization):
    def _init_behavior_func_map(self) -> dict:
        return {
            "https://bioprotocols.org/labop/primitives/sample_arrays/EmptyContainer": self.handle,
            "https://bioprotocols.org/labop/primitives/liquid_handling/Provision": self.handle,
            "https://bioprotocols.org/labop/primitives/sample_arrays/PlateCoordinates": self.handle,
            "https://bioprotocols.org/labop/primitives/spectrophotometry/MeasureAbsorbance": self.handle,
            "http://bioprotocols.org/labop#Protocol": self.handle,
        }<|MERGE_RESOLUTION|>--- conflicted
+++ resolved
@@ -128,10 +128,6 @@
             )
         return possible_container_types
 
-<<<<<<< HEAD
-=======
-
->>>>>>> 5b5e75f3
 class DefaultBehaviorSpecialization(BehaviorSpecialization):
     def _init_behavior_func_map(self) -> dict:
         return {
