import json
import logging
import os
from abc import ABC

import tyto

<<<<<<< HEAD
from labop import ActivityNodeExecution, Protocol, ProtocolExecution
from uml import CallBehaviorAction
=======
import labop
import uml
from labop.data import new_sample_id
>>>>>>> 81e2c442

l = logging.getLogger(__file__)
l.setLevel(logging.WARN)

container_ontology_path = os.path.join(
    os.path.dirname(os.path.realpath(__file__)),
    "../labop/container-ontology.ttl",
)
ContO = tyto.Ontology(
    path=container_ontology_path,
    uri="https://sift.net/container-ontology/container-ontology",
)


class BehaviorSpecializationException(Exception):
    pass


class ContainerAPIException(Exception):
    pass


class BehaviorSpecialization(ABC):
    """
    This abstract class defines an API for different conversions from LabOP
    to other formats, such as Markdown or Autoprotocol.
    """

    def __init__(self) -> None:
        super().__init__()
        self._behavior_func_map = self._init_behavior_func_map()
        self.top_protocol = None
        self.execution = None
        self.issues = []
        self.out_dir = None
        self.engine = None

        # Mapped Subprotocols are behaviors that have a corresponding primitive in the target language.  The specialization will ignore any nodes executed within the subprotocol.
        self.mapped_subprotocols = {}

        # This data field holds the results of the specialization
        self.data = []

    def initialize_protocol(self, execution: "ProtocolExecution", out_dir=None):
        self.execution = execution
        self.out_dir = out_dir

    def _init_behavior_func_map(self) -> dict:
        return {}

    def on_begin(self, execution: "ProtocolExecution"):
        self.data = []

    def on_end(self, execution: "ProtocolExecution"):
        try:
            dot_graph = execution.to_dot()
            self.data.append(str(dot_graph.source))
        except Exception as e:
            msg = "Could not render dot graph for execution in DefaultBehaviorSpecialization"
            l.warn(msg)
            self.issues.append(msg)

        self.data = json.dumps(self.data)
        if self.out_dir:
            with open(
                os.path.join(self.out_dir, f"{self.__class__.__name__}.json"),
                "w",
            ) as f:
                f.write(self.data)

<<<<<<< HEAD
    def process(self, record, execution: "ProtocolExecution"):
        try:
            node = record.node.lookup()
            if not isinstance(node, CallBehaviorAction):
                return  # raise BehaviorSpecializationException(f"Cannot handle node type: {type(node)}")

            # Subprotocol specializations
            behavior = node.behavior.lookup()
            if isinstance(behavior, Protocol):
                return self._behavior_func_map[behavior.type_uri](record, execution)
=======
    def process(self, record, execution: labop.ProtocolExecution, timepoint="start"):
        try:
            node = record.node.lookup()
            if not isinstance(node, uml.CallBehaviorAction):
                # raise BehaviorSpecializationException(f"Cannot handle node type: {type(node)}")
                return
            elif node.get_parent().identity in self.mapped_subprotocols:
                return

            # Subprotocol specializations
            behavior = node.behavior.lookup()
            if (
                isinstance(behavior, labop.Protocol)
                and behavior.identity in self._behavior_func_map
            ):
                if isinstance(self._behavior_func_map[behavior.identity], dict):
                    return self._behavior_func_map[behavior.identity][timepoint](
                        record, execution
                    )

                else:
                    return self._behavior_func_map[behavior.identity](record, execution)
>>>>>>> 81e2c442

            # Individual Primitive specializations
            elif str(node.behavior) not in self._behavior_func_map:
                l.warning(f"Failed to find handler for behavior: {node.behavior}")
                return self.handle(record, execution)
            return self._behavior_func_map[str(node.behavior)](record, execution)
        except Exception as e:
            # l.warn(
            #    f"{self.__class__} Could not process() ActivityNodeException: {record}: {e}"
            # )
            l.warn(
                f"{self.__class__} Could not process {node.behavior.split('#')[-1]}: {e}"
            )

            self.handle_process_failure(record, e)

    def handle_process_failure(self, record, e):
        self.issues.append(e)
        raise e

    def handle(self, record, execution):
        from labop.primitive_execution import input_parameter_map

        # Save basic information about the execution record
        node = record.node.lookup()
        params = record.input_parameter_map(
            # [
            #     pv
            #     for pv in record.call.lookup().parameter_values
            #     if pv.parameter.lookup().property_value.direction
            #     == PARAMETER_IN
            # ]
        )
        params = {p: str(v) for p, v in params.items()}
        node_data = {
            "identity": node.identity,
            "behavior": node.behavior,
            "parameters": params,
        }
        self.data.append(node_data)

<<<<<<< HEAD
    def update_objects(self, record: ActivityNodeExecution):
        """
        Update the objects processed by the record.

        Parameters
        ----------
        record : labop.ActivityNodeExecution
            A step that modifies objects.
        """
        pass

=======
>>>>>>> 81e2c442
    def resolve_container_spec(self, spec, addl_conditions=None):
        try:
            from container_api import matching_containers

            if "container_api" not in sys.modules:
                raise Exception("Could not import container_api, is it installed?")

            if addl_conditions:
                possible_container_types = matching_containers(
                    spec, addl_conditions=addl_conditions
                )
            else:
                possible_container_types = matching_containers(spec)
        except:
            l.warning("Could not import container_api, is it installed?")
        else:
            try:
                if addl_conditions:
                    possible_container_types = matching_containers(
                        spec, addl_conditions=addl_conditions
                    )
                else:
                    possible_container_types = matching_containers(spec)
                return possible_container_types
            except Exception as e:
                l.warning(e)

        # This fallback only works when the spec query is a simple container class/instance formatted in Manchester owl as cont:<container_uri>. Other container constraints / query criteria are not supported
        l.warning(
            f"Cannot resolve container specification using remote ontology server. Defaulting to static ontology copy"
        )

        container_uri = validate_spec_query(spec.queryString)

        try:
            # If a class of container is specified, get all explicit instances
            possible_container_types = [
                tyto.URI(c, ContO) for c in container_uri.get_instances()
            ]
        except:
            possible_container_types = [container_uri]
        return possible_container_types

    def get_container_typename(self, container_uri: str) -> str:
        # Returns human-readable typename for a container, e.g., '96 well plate'
        return ContO.get_term_by_uri(container_uri)

    def check_lims_inventory(self, matching_containers: list) -> str:
        # Override this method to interface with laboratory lims system
        return matching_containers[0]


class DefaultBehaviorSpecialization(BehaviorSpecialization):
    def _init_behavior_func_map(self) -> dict:
        return {
            "https://bioprotocols.org/labop/primitives/sample_arrays/EmptyContainer": self.handle,
            "https://bioprotocols.org/labop/primitives/liquid_handling/Provision": self.handle,
            "https://bioprotocols.org/labop/primitives/sample_arrays/PlateCoordinates": self.handle,
            "https://bioprotocols.org/labop/primitives/spectrophotometry/MeasureAbsorbance": self.handle,
            "https://bioprotocols.org/labop/primitives/liquid_handling/TransferByMap": self.handle,
            "http://bioprotocols.org/labop#Protocol": self.handle,
        }


def validate_spec_query(query: str) -> "tyto.URI":
    if type(query) is tyto.URI:
        return query

    if "#" in query:
        # Query is assumed to be a URI
        tokens = query.split("#")
        if len(tokens) > 2 or tokens[0] != ContO.uri:
            raise ValueError(
                f"Cannot resolve container specification '{query}'. The query is not a valid URI"
            )
        return tyto.URI(query, ContO)

    # Query is assumed to be a qname
    if ":" in query:
        tokens = query.split(":")
        if (
            len(tokens) > 2 or tokens[0] != "cont"
        ):  # TODO: use prefixMap instead of assuming the prefix is `cont`
            raise ValueError(
                f"Cannot resolve container specification '{query}'. Is the query malformed?"
            )
        return tyto.URI(query.replace("cont:", ContO.uri + "#"), ContO)

    raise ValueError(
        f"Cannot resolve container specification '{query}'. Is the query malformed?"
    )<|MERGE_RESOLUTION|>--- conflicted
+++ resolved
@@ -5,14 +5,9 @@
 
 import tyto
 
-<<<<<<< HEAD
 from labop import ActivityNodeExecution, Protocol, ProtocolExecution
+from labop.data import new_sample_id
 from uml import CallBehaviorAction
-=======
-import labop
-import uml
-from labop.data import new_sample_id
->>>>>>> 81e2c442
 
 l = logging.getLogger(__file__)
 l.setLevel(logging.WARN)
@@ -83,31 +78,18 @@
             ) as f:
                 f.write(self.data)
 
-<<<<<<< HEAD
-    def process(self, record, execution: "ProtocolExecution"):
+    def process(self, record, execution: labop.ProtocolExecution, timepoint="start"):
         try:
             node = record.node.lookup()
             if not isinstance(node, CallBehaviorAction):
                 return  # raise BehaviorSpecializationException(f"Cannot handle node type: {type(node)}")
-
-            # Subprotocol specializations
-            behavior = node.behavior.lookup()
-            if isinstance(behavior, Protocol):
-                return self._behavior_func_map[behavior.type_uri](record, execution)
-=======
-    def process(self, record, execution: labop.ProtocolExecution, timepoint="start"):
-        try:
-            node = record.node.lookup()
-            if not isinstance(node, uml.CallBehaviorAction):
-                # raise BehaviorSpecializationException(f"Cannot handle node type: {type(node)}")
-                return
             elif node.get_parent().identity in self.mapped_subprotocols:
                 return
 
             # Subprotocol specializations
             behavior = node.behavior.lookup()
             if (
-                isinstance(behavior, labop.Protocol)
+                isinstance(behavior, Protocol)
                 and behavior.identity in self._behavior_func_map
             ):
                 if isinstance(self._behavior_func_map[behavior.identity], dict):
@@ -117,7 +99,6 @@
 
                 else:
                     return self._behavior_func_map[behavior.identity](record, execution)
->>>>>>> 81e2c442
 
             # Individual Primitive specializations
             elif str(node.behavior) not in self._behavior_func_map:
@@ -139,8 +120,6 @@
         raise e
 
     def handle(self, record, execution):
-        from labop.primitive_execution import input_parameter_map
-
         # Save basic information about the execution record
         node = record.node.lookup()
         params = record.input_parameter_map(
@@ -159,20 +138,6 @@
         }
         self.data.append(node_data)
 
-<<<<<<< HEAD
-    def update_objects(self, record: ActivityNodeExecution):
-        """
-        Update the objects processed by the record.
-
-        Parameters
-        ----------
-        record : labop.ActivityNodeExecution
-            A step that modifies objects.
-        """
-        pass
-
-=======
->>>>>>> 81e2c442
     def resolve_container_spec(self, spec, addl_conditions=None):
         try:
             from container_api import matching_containers
