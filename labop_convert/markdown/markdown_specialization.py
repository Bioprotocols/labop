import json
import logging
import os
import subprocess
from collections.abc import Iterable
from datetime import datetime
from typing import List, Union
from urllib.parse import quote, unquote

import pandas as pd
import sbol3
import tyto
import xarray as xr

from labop import (
    ActivityNodeExecution,
    ContainerSpec,
    Dataset,
    ParameterValue,
    ProtocolExecution,
    SampleArray,
    SampleCollection,
    SampleMask,
    Strings,
    deserialize_sample_format,
)
from labop_convert.behavior_specialization import BehaviorSpecialization
from uml import (
    PARAMETER_IN,
    PARAMETER_OUT,
    CallBehaviorAction,
    LiteralSpecification,
    Parameter,
)

from .protocol_to_markdown import MarkdownConverter

l = logging.getLogger(__file__)
l.setLevel(logging.ERROR)

try:
    container_ontology_path = os.path.join(
        os.path.dirname(os.path.realpath(__file__)),
        "../../labop/container-ontology.ttl",
    )  # CI path
except:
    container_ontology_path = os.path.join(
        os.path.dirname(os.path.realpath(__file__)),
        "../../container-ontology/owl/container-ontology.ttl",
    )


ContainerOntology = tyto.Ontology(
    path=container_ontology_path,
    uri="https://sift.net/container-ontology/container-ontology",
)


class MarkdownSpecialization(BehaviorSpecialization):
    def __init__(
        self,
        out_file,
        sample_format=Strings.JSON,
        propagate_objects=False,
        output_subprotocol_inputs=False,
    ) -> None:
        super().__init__()
        self.out_file = out_file
        self.var_to_entity = {}
        self.markdown_converter = None
        self.doc = None
        self.propagate_objects = propagate_objects
        self.sample_format = sample_format
        self.output_subprotocol_inputs = output_subprotocol_inputs

    def initialize_protocol(self, execution: ProtocolExecution, out_dir=None):
        super().initialize_protocol(execution, out_dir=out_dir)
        print(f"Initializing execution {execution.display_id}")
        # Defines sections of the markdown document
        execution.header = ""
        execution.inputs = ""
        execution.outputs = ""
        execution.materials = ""
        execution.body = ""
        execution.markdown_steps = []

        # Contains the final, compiled markdown
        execution.markdown = ""

    def _init_behavior_func_map(self) -> dict:
        return {
            "https://bioprotocols.org/labop/primitives/sample_arrays/EmptyContainer": self.define_container,
            "https://bioprotocols.org/labop/primitives/liquid_handling/Provision": self.provision_container,
            "https://bioprotocols.org/labop/primitives/sample_arrays/PlateCoordinates": self.plate_coordinates,
            "https://bioprotocols.org/labop/primitives/spectrophotometry/MeasureAbsorbance": self.measure_absorbance,
            "https://bioprotocols.org/labop/primitives/spectrophotometry/MeasureFluorescence": self.measure_fluorescence,
            "https://bioprotocols.org/labop/primitives/liquid_handling/Vortex": self.vortex,
            "https://bioprotocols.org/labop/primitives/liquid_handling/Discard": self.discard,
            "https://bioprotocols.org/labop/primitives/liquid_handling/Transfer": self.transfer,
            "https://bioprotocols.org/labop/primitives/liquid_handling/TransferByMap": self.transfer_by_map,
            "https://bioprotocols.org/labop/primitives/culturing/Transform": self.transform,
            "https://bioprotocols.org/labop/primitives/culturing/Culture": self.culture,
            "https://bioprotocols.org/labop/primitives/plate_handling/Incubate": self.incubate,
            "https://bioprotocols.org/labop/primitives/plate_handling/Hold": self.hold,
            "https://bioprotocols.org/labop/primitives/plate_handling/HoldOnIce": self.hold_on_ice,
            "https://bioprotocols.org/labop/primitives/plate_handling/EvaporativeSeal": self.evaporative_seal,
            "https://bioprotocols.org/labop/primitives/liquid_handling/Dilute": self.dilute,
            "https://bioprotocols.org/labop/primitives/liquid_handling/DiluteToTargetOD": self.dilute_to_target_od,
            "https://bioprotocols.org/labop/primitives/sample_arrays/ContainerSet": self.define_containers,
            "https://bioprotocols.org/labop/primitives/liquid_handling/SerialDilution": self.serial_dilution,
            "https://bioprotocols.org/labop/primitives/sample_arrays/PoolSamples": self.pool_samples,
            "https://bioprotocols.org/labop/primitives/plate_handling/QuickSpin": self.quick_spin,
            "https://bioprotocols.org/labop/primitives/plate_handling/Unseal": self.unseal,
            "https://bioprotocols.org/labop/primitives/sample_arrays/EmbeddedImage": self.embedded_image,
            "http://bioprotocols.org/labop#Protocol": self.subprotocol_specialization,
            "https://bioprotocols.org/labop/primitives/culturing/CulturePlates": self.culture_plates,
            "https://bioprotocols.org/labop/primitives/culturing/PickColonies": self.pick_colonies,
            "https://bioprotocols.org/labop/primitives/sample_arrays/ExcelMetadata": self.excel_metadata,
            "https://bioprotocols.org/labop/primitives/sample_arrays/JoinMetadata": self.join_metadata,
        }

    def on_begin(self, execution):
        if execution:
            protocol = execution.protocol.lookup()
            self.markdown_converter = MarkdownConverter(protocol.document)

    def _header_markdown(self, protocol):
        header = (
            "# "
            + (protocol.display_id if (protocol.name is None) else protocol.name)
            + "\n"
        )
        header += "\n"
        # header += '## Description:\n' + (
        #    'No description given' if protocol.description is None else protocol.description) + '\n'
        header += (
            "No description given"
            if protocol.description is None
            else protocol.description
        ) + "\n"
        return header

    def _inputs_markdown(
        self, parameter_values, unbound_input_parameters, subprotocol_executions
    ):
        markdown = "\n\n## Protocol Inputs:\n"
        markdown = ""
        for i in parameter_values:
            parameter = i.parameter.lookup()
            if parameter.property_value.direction == PARAMETER_IN:
                markdown += self._parameter_value_markdown(i)
        for parameter in unbound_input_parameters:
            markdown += self._parameter_markdown(parameter)
        if self.output_subprotocol_inputs:
            for x in subprotocol_executions:
                markdown += x.inputs
        return markdown

    def _outputs_markdown(
        self,
        parameter_values,
        unbound_output_parameters,
        subprotocol_executions,
    ):
        markdown = "\n\n## Protocol Outputs:\n"
        markdown = ""
        for i in parameter_values:
            parameter = i.parameter.lookup()
            if parameter.property_value.direction == PARAMETER_OUT:
                markdown += self._parameter_value_markdown(i, True)
        for parameter in unbound_output_parameters:
            markdown += self._parameter_markdown(parameter)
        for x in subprotocol_executions:
            markdown += x.outputs
        return markdown

    def _materials_markdown(self, protocol, subprotocol_executions):
        document_objects = protocol.document.objects
        # TODO: Use different criteria for compiling Materials list based on ValueSpecifications for ValuePins
        components = [
            x for x in document_objects if isinstance(x, sbol3.component.Component)
        ]
        # This is a hack to avoid listing Components that are dynamically generated
        # during protocol execution, e.g., transformants
        try:
            components = [
                x for x in components if tyto.SBO.functional_entity not in x.types
            ]

            materials = {x.name: x for x in components}
            markdown = "\n\n## Protocol Materials:\n"
            markdown = ""
            for name, material in materials.items():
                markdown += f"* [{name}]({material.types[0]})\n"
        except Exception as e:
            components = ["Error: could not resolve SBO functional_entity"]
            materials = {}

        # Compute container types and quantities
        document_objects = []
        protocol.document.traverse(lambda obj: document_objects.append(obj))
        call_behavior_actions = [
            obj for obj in document_objects if type(obj) is CallBehaviorAction
        ]
        containers = {}
        for cba in call_behavior_actions:
            try:
                pin = cba.input_pin("specification")
            except:
                continue
            try:
                container_type = pin.value.value.lookup().queryString
            except Exception as e:
                container_type = str(e)

            try:
                pin = cba.input_pin("quantity")
            except:
                pin = None
            qty = pin.value.value if pin else 1

            if container_type in containers:
                containers[container_type] += qty
            else:
                containers[container_type] = qty

        for container_type, qty in containers.items():
            try:
                container_class = (
                    ContainerOntology.uri + "#" + container_type.split(":")[-1]
                )
                container_str = ContainerOntology.get_term_by_uri(container_class)
                text = f"* {container_str}"
                if qty > 1:
                    text += f" (x {qty})"
                text += "\n"
                markdown += text
            except:
                pass

        for x in subprotocol_executions:
            markdown += x.materials
        return markdown

    def _parameter_value_markdown(self, pv: ParameterValue, is_output=False):
        parameter = pv.parameter.lookup().property_value
        value = pv.value
        if isinstance(value, sbol3.Measure):
            value = measurement_to_text(value)
        elif isinstance(value, Dataset):
            value = value.get_value()
            value = self.dataset_to_text(value)
            return f"* {value}\n"
        elif isinstance(value, sbol3.Identified):
            value = parameter.name
        if is_output:
            return f"* `{value}`\n"
        else:
            return f"* `{parameter.name}` = {value}\n"

    def _parameter_markdown(self, p: Parameter):
        return f"* `{p.name}`\n"

    def _steps_markdown(self, execution: ProtocolExecution, subprotocol_executions):
        markdown = "\n\n## Steps\n"
        markdown = ""
        for x in subprotocol_executions:
            markdown += "\n\n##" + x.header
            markdown += x.body
        for i, step in enumerate(execution.markdown_steps):
            markdown += str(i + 1) + ". " + step + "\n"
        return markdown

    def on_end(self, execution: ProtocolExecution):
        protocol = execution.protocol.lookup()
        subprotocol_executions = execution.get_subprotocol_executions()
        execution.header += self._header_markdown(protocol)
        unbound_input_parameters = execution.unbound_inputs()
        execution.inputs += self._inputs_markdown(
            execution.parameter_values,
            unbound_input_parameters,
            subprotocol_executions,
        )
        unbound_output_parameters = execution.unbound_outputs()
        execution.outputs += self._outputs_markdown(
            execution.parameter_values,
            unbound_output_parameters,
            subprotocol_executions,
        )
        execution.body = self._steps_markdown(execution, subprotocol_executions)
        execution.markdown_steps += [self.reporting_step(execution)]
        execution.markdown += execution.header

        if execution.inputs:
            execution.markdown += "\n\n## Protocol Inputs:\n"
            execution.markdown += execution.inputs

        if execution.outputs:
            execution.markdown += "\n\n## Protocol Outputs:\n"
            execution.markdown += execution.outputs

        execution.markdown += "\n\n## Protocol Materials:\n"
        execution.markdown += self._materials_markdown(protocol, subprotocol_executions)
        execution.markdown += "\n\n## Protocol Steps:\n"
        execution.markdown += self._steps_markdown(execution, subprotocol_executions)

        # Timestamp the protocol version
        dt = datetime.now()
        ts = datetime.timestamp(dt)
        execution.markdown += f"\n---\nTimestamp: {datetime.fromtimestamp(ts)}"

        # Print document version
        # This is a little bit kludgey, because version is not an official LabOP property
        # of Protocol
        protocol = execution.protocol.lookup()
        if hasattr(protocol, "version"):
            execution.markdown += f"\nProtocol version: {protocol.version}"
        else:
            try:
                tag = subprocess.check_output(["git", "describe", "--tags"]).decode(
                    "utf-8"
                )
                execution.markdown += f"\nProtocol version: {tag}"
            except:
                pass
        execution.markdown += "\n"

        if self.out_file:
            if not os.path.exists(self.out_dir):
                os.mkdir(self.out_dir)
            with open(os.path.join(self.out_dir, self.out_file), "w") as f:
                f.write(execution.markdown)

        self.data = execution.markdown

    def reporting_step(self, execution: ProtocolExecution):
        output_parameters = []
        for i in execution.parameter_values:
            parameter = i.parameter.lookup()
            value = i.value
            if isinstance(value, LiteralSpecification):
                value = value.get_value()
            if isinstance(value, sbol3.Identified) and value.name:
                value = f"`{value.name}`"
            elif isinstance(value, Dataset):
                value = self.dataset_to_text(value)
            if parameter.property_value.direction == PARAMETER_OUT:
                output_parameters.append(f"{value}")
        output_parameters = ", ".join(output_parameters)
        return f"Import data into the provided Excel file: {output_parameters}."

    def define_container(
        self,
        record: ActivityNodeExecution,
        execution: ProtocolExecution,
    ):
        results = {}
        call = record.call.lookup()
        parameter_value_map = call.parameter_value_map()

        spec = parameter_value_map["specification"]
        # samples_var = parameter_value_map["samples"]['value']

        ## Define a container

        l.debug(f"define_container:")
        l.debug(f" specification: {spec}")
        # l.debug(f" samples: {samples_var}")

        text = None
        try:
            possible_container_types = self.resolve_container_spec(spec)
            containers_str = ",".join(
                [f"\n\t[{c.split('#')[1]}]({c})" for c in possible_container_types]
            )
            text = (
                f"Provision a container named `{spec.name}` such as: {containers_str}."
            )
        except Exception as e:
            l.warning(e)

        if not text:
            try:
                # Assume that a simple container class is specified, rather
                # than container properties.  Then use tyto to get the
                # container label
                container_class = (
                    ContainerOntology.uri + "#" + spec.queryString.split(":")[-1]
                )
                container_str = ContainerOntology.get_term_by_uri(container_class)
                if container_class == f"{ContainerOntology.uri}#StockReagent":
                    text = f"Provision the {container_str} containing `{spec.name}`"
                else:
                    text = f"Obtain a {container_str} to contain `{spec.name}`"
                text = add_description(record, text)
                text += "."
            except Exception as e:
                l.warning(e)
        if not text:
            text = f"Provision a container named `{spec.name}` meeting specification: {spec.queryString}."
        execution.markdown_steps += [text]
        return results

    def define_containers(
        self,
        record: ActivityNodeExecution,
        execution: ProtocolExecution,
    ):
        results = {}
        call = record.call.lookup()
        parameter_value_map = call.parameter_value_map()

        containers = parameter_value_map["specification"]
        samples = parameter_value_map["samples"]
        quantity = parameter_value_map["quantity"]
        replicates = (
            parameter_value_map["replicates"]
            if "replicates" in parameter_value_map
            else 1
        )
        samples.container_type = containers.identity

        # TODO: sample contents should be initialized by predefined handlers in
        # primitive_execution.py
        samples.initial_contents = quote(json.dumps({}))
        samples.format = "json"
        assert type(containers) is ContainerSpec
        try:
            # Assume that a simple container class is specified, rather
            # than container properties.  Then use tyto to get the
            # container label
            container_class = (
                ContainerOntology.uri + "#" + containers.queryString.split(":")[-1]
            )
            container_str = ContainerOntology.get_term_by_uri(container_class)

            if quantity > 1:
                if replicates > 1:
                    text = f"Obtain a total of {quantity*replicates} x {container_str}s to contain {replicates} replicates each of `{containers.name}`"
                else:
                    text = f"Obtain {quantity} x {container_str}s to contain `{containers.name}`"
            else:
                text = f"Obtain a {container_str} to contain `{containers.name}`"
            text = add_description(record, text)
            execution.markdown_steps += [text]

            samples.name = containers.name
        except Exception as e:
            l.warning(e)
            execution.markdown_steps += [
                f"Obtain a container named `{containers.name}` meeting specification: {containers.queryString}."
            ]

    def provision_container(
        self,
        record: ActivityNodeExecution,
        execution: ProtocolExecution,
    ):
        results = {}
        call = record.call.lookup()
        parameter_value_map = call.parameter_value_map()

        destination = parameter_value_map["destination"]
        value = parameter_value_map["amount"].value
        units = parameter_value_map["amount"].unit
        units = tyto.OM.get_term_by_uri(units)
        resource = parameter_value_map["resource"]
        l.debug(f"provision_container:")
        l.debug(f" destination: {destination}")
        l.debug(f" amount: {value} {units}")
        l.debug(f" resource: {resource}")

        resource_str = f"[{resource.name}]({resource.types[0]})"
        destination_coordinates = ""
        if type(destination) == SampleMask:
            destination_coordinates = f"({destination.mask})"
            destination = destination.source.lookup()
        destination_str_body = " ".join(
            [x for x in [destination.name, destination_coordinates] if x != ""]
        )
        destination_str = f"`{destination_str_body}`"
        execution.markdown_steps += [
            f"Pipette {value} {units} of {resource_str} into {destination_str}."
        ]

        return results

    def plate_coordinates(
        self,
        record: ActivityNodeExecution,
        execution: ProtocolExecution,
    ):
        results = {}
        call = record.call.lookup()
        parameter_value_map = call.parameter_value_map()

        source = parameter_value_map["source"]
        # container = self.var_to_entity[source]
        coords = parameter_value_map["coordinates"]
        samples = parameter_value_map["samples"]
        samples.name = source.name
        samples.initial_contents = source.initial_contents

        self.var_to_entity[parameter_value_map["samples"]] = coords
        l.debug(f"plate_coordinates:")
        l.debug(f"  source: {source}")
        l.debug(f"  coordinates: {coords}")

        return results

    def measure_absorbance(
        self,
        record: ActivityNodeExecution,
        execution: ProtocolExecution,
    ):
        results = {}
        call = record.call.lookup()
        parameter_value_map = call.parameter_value_map()

        wl = parameter_value_map["wavelength"]
        wl_units = tyto.OM.get_term_by_uri(wl.unit)
        samples = parameter_value_map["samples"]
        measurements = parameter_value_map["measurements"]
        timepoints = (
            parameter_value_map["timepoints"]
            if "timepoints" in parameter_value_map
            else None
        )

        l.debug(f"measure_absorbance:")
        l.debug(f"  samples: {samples}")
        l.debug(f"  wavelength: {wl.value} {wl_units}")
        l.debug(f"  measurements: {measurements}")

        # Lookup sample container to get the container name, and use that
        # as the sample label
        if isinstance(samples, SampleMask):
            # SampleMasks are generated by the PlateCoordinates primitive
            # and we have to dereference the source to get the actual
            # SampleArray
            samples = samples.source.lookup()
        samples_str = record.document.find(samples.container_type).name

        timepoints_str = ""
        if timepoints:
            timepoints_str = " at timepoints " + ", ".join(
                [measurement_to_text(m) for m in timepoints]
            )

        # Provide an informative name for the measurements output
        action = record.node.lookup()
        if action.name:
            measurements.name = (
                f"{action.name} measurements of {samples_str}{timepoints_str}"
            )
            text = f"Measure {action.name} of `{samples_str}` at {wl.value} {wl_units}{timepoints_str}."
        else:
            measurements.name = (
                f"absorbance measurements of {samples_str}{timepoints_str}"
            )
            text = f"Measure absorbance of `{samples_str}` at {wl.value} {wl_units}{timepoints_str}."

        text = add_description(record, text)
        execution.markdown_steps += [text]

    def measure_fluorescence(
        self,
        record: ActivityNodeExecution,
        execution: ProtocolExecution,
    ):
        results = {}
        call = record.call.lookup()
        parameter_value_map = call.parameter_value_map()

        excitation = parameter_value_map["excitationWavelength"]
        emission = parameter_value_map["emissionWavelength"]
        bandpass = parameter_value_map["emissionBandpassWidth"]
        samples = parameter_value_map["samples"]
        timepoints = (
            parameter_value_map["timepoints"]
            if "timepoints" in parameter_value_map
            else None
        )
        measurements = parameter_value_map["measurements"]

        # Lookup sample container to get the container name, and use that
        # as the sample label
        if isinstance(samples, SampleMask):
            samples = samples.source.lookup()
        samples_str = record.document.find(samples.container_type).name

        timepoints_str = ""
        if timepoints:
            timepoints_str = " at timepoints " + ", ".join(
                [measurement_to_text(m) for m in timepoints]
            )

        # Provide an informative name for the measurements output
        action = record.node.lookup()
        if action.name:
            measurements.name = (
                f"{action.name} measurements of {samples_str}{timepoints_str}"
            )
            text = f"Measure {action.name} of `{samples_str}` with excitation wavelength of {measurement_to_text(excitation)} and emission filter of {measurement_to_text(emission)} and {measurement_to_text(bandpass)} bandpass{timepoints_str}."
        else:
            measurements.name = f"fluorescence measurements of {samples_str}"
            text = f"Measure fluorescence of `{samples_str}` with excitation wavelength of {measurement_to_text(excitation)} and emission filter of {measurement_to_text(emission)} and {measurement_to_text(bandpass)} bandpass{timepoints_str}."

        text = add_description(record, text)

        # Add to markdown
        execution.markdown_steps += [text]

    def vortex(
        self,
        record: ActivityNodeExecution,
        execution: ProtocolExecution,
    ):
        call = record.call.lookup()
        parameter_value_map = call.parameter_value_map()
        duration = None
        if "duration" in parameter_value_map:
            duration_measure = parameter_value_map["duration"]
            duration_scalar = duration_measure.value
            duration_units = tyto.OM.get_term_by_uri(duration_measure.unit)
        samples = parameter_value_map["samples"]["value"]

        # Add to markdown
        text = f"Vortex `{samples.name}`"
        if duration:
            text += f" for {duration_scalar} {duration_units}"
        text += "."
        execution.markdown_steps += [text]

    def discard(
        self,
        record: ActivityNodeExecution,
        execution: ProtocolExecution,
    ):
        call = record.call.lookup()
        parameter_value_map = call.parameter_value_map()

        samples = parameter_value_map["samples"]
        amount = parameter_value_map["amount"]

        # Get coordinates if this is a plate
        coordinates = ""
        if isinstance(samples, SampleMask):
            coordinates = f"wells {samples.sample_coordinates(sample_format=self.sample_format)} of "
            samples = samples.source.lookup()

        # Get the container specs
        container_spec = samples.get_container_type()
        container_class = (
            ContainerOntology.uri + "#" + container_spec.queryString.split(":")[-1]
        )
        container_str = ContainerOntology.get_term_by_uri(container_class)

        # Add to markdown
        text = f"Discard {measurement_to_text(amount)} from {coordinates}{container_str} `{container_spec.name}`."
        text = add_description(record, text)
        execution.markdown_steps += [text]

    def transfer(
        self,
        record: ActivityNodeExecution,
        execution: ProtocolExecution,
    ):
        call = record.call.lookup()
        parameter_value_map = call.parameter_value_map()

        source = parameter_value_map["source"]
        destination = parameter_value_map["destination"]
        samples = (
            parameter_value_map["samples"] if "samples" in parameter_value_map else None
        )
        destination_coordinates = (
            parameter_value_map["coordinates"]
            if "coordinates" in parameter_value_map
            else None
        )
        replicates = (
            parameter_value_map["replicates"]
            if "replicates" in parameter_value_map
            else 1
        )
        temperature = (
            parameter_value_map["temperature"]
            if "temperature" in parameter_value_map
            else None
        )
        amount_measure = parameter_value_map["amount"]
        amount_scalar = amount_measure.value
        amount_units = tyto.OM.get_term_by_uri(amount_measure.unit)
        if "dispenseVelocity" in parameter_value_map:
            dispense_velocity = parameter_value_map["dispenseVelocity"]

        # source_coordinates = ""
        # if isinstance(source, SampleMask):
        #     source_coordinates = source.mask
        #     source = source.source.lookup()
        source_contents = read_sample_contents(source)
        # if source_coordinates:
        #     source_contents = {source_coordinates: source_contents[source_coordinates]}

        # All possible destination coordinates (including those not part of the transfer)
        all_destination_coordinates = (
            destination.source.lookup().sample_coordinates(
                sample_format=self.sample_format
            )
            if isinstance(destination, SampleMask)
            else destination.sample_coordinates(sample_format=self.sample_format)
        )
        destination_coordinates = destination.sample_coordinates(
            sample_format=self.sample_format
        )
        # All possible sourcv coordinates (including those not part of the transfer)
        if isinstance(source, SampleCollection):
            all_source_coordinates = (
                source.source.lookup().sample_coordinates(
                    sample_format=self.sample_format
                )
                if isinstance(source, SampleMask)
                else source.sample_coordinates(sample_format=self.sample_format)
            )
            source_coordinates = source.sample_coordinates(
                sample_format=self.sample_format
            )
        elif isinstance(source, sbol3.Component):
            all_source_coordinates = list(source_contents.keys())
            source_coordinates = all_source_coordinates
        else:
            raise Exception(
                f"Don't know how to get all source coordinates of source type: {type(source)}"
            )

        # destination_contents = read_sample_contents(destination)
        # print('-------')
        # print(destination_coordinates)
        # print('Source contents: ', source_contents)
        # print('Initial destination contents: ', destination_contents)
        # if source_coordinates and destination_coordinates:
        #    destination_contents[destination_coordinates] = source_contents[source_coordinates]
        # elif destination_coordinates:
        #    destination_contents[destination_coordinates] = source_contents['1']  # source is assumed to be a Component
        # else:
        #    destination_contents = source_contents
        # print('Final destination contents: ', destination_contents)
        # samples.initial_contents = quote(json.dumps(destination_contents))

        # Get destination container type
        container_spec = destination.get_container_type()
        container_class = (
            ContainerOntology.uri + "#" + container_spec.queryString.split(":")[-1]
        )
        container_str = ContainerOntology.get_term_by_uri(container_class)

        destination.name = container_spec.name

        if self.propagate_objects:
            ## Propagate source details to destination
            if isinstance(destination, SampleArray):
                if isinstance(source, SampleArray):
                    # Do a complete transfer of all source contents
                    destination.initial_contents = write_sample_contents(
                        source, replicates=replicates
                    )
                else:
                    # Add more samples to a plate that already has contents
                    initial_contents = read_sample_contents(destination)
                    initial_contents[destination_coordinates] = source.identity
                    destination.initial_contents = quote(json.dumps(initial_contents))
                    # destination.initial_contents = write_sample_contents(initial_contents, replicates)

        # Add to markdown
        if destination_coordinates is not None:
            # If destination_coordinates are all coordinates, then don't specify them
            if destination_coordinates == all_destination_coordinates:
                destination_coordinates_str = ""
            else:
                destination_coordinates_str = f"wells {destination_coordinates} of"

        source_names = get_sample_names(
            source,
            error_msg="Transfer execution failed. All source Components must specify a name.",
        )
        if len(source_names) == 0 or all_source_coordinates == source_coordinates:
            text = f"Transfer {amount_scalar} {amount_units} of `{source.name}` sample to {destination_coordinates_str} {container_str} `{container_spec.name}`."

        elif len(source_names) == 1:
            text = f"Transfer {amount_scalar} {amount_units} of `{source_names[0]}` sample to {destination_coordinates_str} {container_str} `{container_spec.name}`."
        elif len(source_names) > 1:
            n_source = len(read_sample_contents(source))
            n_destination = n_source * replicates
            replicate_str = f"each of {replicates} replicate" if replicates > 1 else ""
            text = f"Transfer {amount_scalar} {amount_units} of each of {n_source} `{source.name}` samples to {destination_coordinates_str} {replicate_str} {container_str} containers to contain a total of {n_destination} `{container_spec.name}` samples."
            # f' Repeat for the remaining {len(source_names)-1} `{container_spec.name}` samples.'
        if temperature:
            text += f" Maintain at {measurement_to_text(temperature)} during transfer."
        text = add_description(record, text)
        execution.markdown_steps += [text]

    def transfer_by_map(
        self,
        record: ActivityNodeExecution,
        execution: ProtocolExecution,
    ):
        call = record.call.lookup()
        parameter_value_map = call.parameter_value_map()

        source = parameter_value_map["source"]
        destination = parameter_value_map["destination"]
        temperature = (
            parameter_value_map["temperature"]
            if "temperature" in parameter_value_map
            else None
        )
        amount_measure = parameter_value_map["amount"]
        amount_scalar = amount_measure.value
        amount_units = tyto.OM.get_term_by_uri(amount_measure.unit)
        if "dispenseVelocity" in parameter_value_map:
            dispense_velocity = parameter_value_map["dispenseVelocity"]
        plan = parameter_value_map["plan"]
        if plan:
            map = json.loads(unquote(plan.values))

            # Propagate source details to destination
            source_contents = read_sample_contents(source)
            destination_contents = read_sample_contents(destination)

            try:
                for k, v in source_contents.items():
                    destination_contents[map[k]] = v
            except:
                print(source_contents)
                raise KeyError()
            destination.initial_contents = quote(json.dumps(destination_contents))
        else:
            l.warn(f"Cannot instantiate a map for TransferByMap because plan is None")

        if source:
            source_container = record.document.find(source.container_type)
            source_names = get_sample_names(
                source,
                error_msg="Transfer execution failed. All source Components must specify a name.",
            )
        else:
            source_container = None

        if destination:
            container_spec = destination.get_container_type()
            container_class = (
                ContainerOntology.uri + "#" + container_spec.queryString.split(":")[-1]
            )
            container_str = ContainerOntology.get_term_by_uri(container_class)
        else:
            container_str = None
            container_spec = None

        # Add to markdown
        if (
            amount_scalar
            and amount_units
            and source_container
            and container_str
            and container_spec
        ):
            text = f"Transfer {amount_scalar} {amount_units} of each `{source_container.name}` sample to {container_str} `{container_spec.name}` in the wells indicated in the plate layout.\n"
            # text +=  '| Sample | Wells |\n'
            # text +=  '| --- | --- |\n'
            # for coordinates, uri in destination_contents.items():
            #    name = record.document.find(uri).name
            #    text += f'|{name}|{coordinates}|\n'
        elif amount_scalar and amount_units:
            text = f"Transfer {amount_scalar} {amount_units} of each *source* sample to *destination*.\n"
        else:
            text = f"TransferByMap (*could not specialize activity*).\n"

        if temperature:
            text += f" Maintain at {measurement_to_text(temperature)} during transfer."

        execution.markdown_steps += [text]

    def culture(
        self,
        record: ActivityNodeExecution,
        execution: ProtocolExecution,
    ):
        call = record.call.lookup()
        parameter_value_map = call.parameter_value_map()
        inocula = parameter_value_map["inoculum"]
        growth_medium = parameter_value_map["growth_medium"]
        volume = parameter_value_map["volume"]
        volume_scalar = volume.value
        volume_units = tyto.OM.get_term_by_uri(volume.unit)
        duration = parameter_value_map["duration"]
        duration_scalar = duration.value
        duration_units = tyto.OM.get_term_by_uri(duration.unit)
        orbital_shake_speed = parameter_value_map["orbital_shake_speed"]
        temperature = parameter_value_map["temperature"]
        temperature_scalar = temperature.value
        temperature_units = tyto.OM.get_term_by_uri(temperature.unit)
        replicates = (
            parameter_value_map["replicates"]
            if "replicates" in parameter_value_map
            else 1
        )
        container = parameter_value_map["container"]

        # Generate markdown
        container_str = record.document.find(container.container_type).name
        inocula_names = get_sample_names(
            inocula,
            error_msg="Culture execution failed. All input inoculum Components must specify a name.",
        )
        # text = f'Inoculate `{inocula_names[0]}` into {volume_scalar} {volume_units} of {growth_medium.name} in {container_str} and grow for {measurement_to_text(duration)} at {measurement_to_text(temperature)} and {int(orbital_shake_speed.value)} rpm.'
        if duration_scalar > 14:
            text = f"Inoculate `{inocula_names[0]}` into {volume_scalar} {volume_units} of {growth_medium.name} in {container_str} and grow overnight (for {measurement_to_text(duration)}) at {measurement_to_text(temperature)} and {int(orbital_shake_speed.value)} rpm."
        else:
            text = f"Inoculate `{inocula_names[0]}` into {volume_scalar} {volume_units} of {growth_medium.name} in {container_str} and grow for {measurement_to_text(duration)} at {measurement_to_text(temperature)} and {int(orbital_shake_speed.value)} rpm."
        text += repeat_for_remaining_samples(
            inocula_names,
            repeat_msg=" Repeat this procedure for the other inocula: ",
        )
        if replicates > 1:
            if duration_scalar > 14:
                text = f"Inoculate {replicates} colonies of each {inocula.name}, for a total of {replicates*len(inocula_names)} cultures. Inoculate each into {volume_scalar} {volume_units} of {growth_medium.name} in {container_str} and grow overnight (for {measurement_to_text(duration)}) at {measurement_to_text(temperature)} and {int(orbital_shake_speed.value)} rpm."
            else:
                text = f"Inoculate {replicates} colonies of each {inocula.name}, for a total of {replicates*len(inocula_names)} cultures. Inoculate each into {volume_scalar} {volume_units} of {growth_medium.name} in {container_str} and grow for {measurement_to_text(duration)} at {measurement_to_text(temperature)} and {int(orbital_shake_speed.value)} rpm."

        # Populate output SampleArray
        container.initial_contents = write_sample_contents(inocula, replicates)
        execution.markdown_steps += [text]

    def incubate(
        self,
        record: ActivityNodeExecution,
        execution: ProtocolExecution,
    ):
        call = record.call.lookup()
        parameter_value_map = call.parameter_value_map()

        location = parameter_value_map["location"]
        duration = parameter_value_map["duration"]
        shakingFrequency = parameter_value_map["shakingFrequency"]
        temperature = parameter_value_map["temperature"]

        sample_names = get_sample_names(
            location,
            error_msg="Hold execution failed. All input locations must have a name specified",
        )
        if len(sample_names) > 1:
            text = f"Incubate all `{location.name}` samples for {measurement_to_text(duration)} at {measurement_to_text(temperature)} at {int(shakingFrequency.value)} rpm."
        else:
            text = f"Incubate `{location.name}` for {measurement_to_text(duration)} at {measurement_to_text(temperature)} at {int(shakingFrequency.value)} rpm."

        execution.markdown_steps += [text]

    def hold(
        self,
        record: ActivityNodeExecution,
        execution: ProtocolExecution,
    ):
        call = record.call.lookup()
        parameter_value_map = call.parameter_value_map()

        location = parameter_value_map["location"]
        temperature = parameter_value_map["temperature"]

        if len(read_sample_contents(location)) > 1:
            text = f"Hold all `{location.name}` samples at {measurement_to_text(temperature)}."
        else:
            text = f"Hold `{location.name}` at {measurement_to_text(temperature)}."
        text = add_description(record, text)
        execution.markdown_steps += [text]

    def hold_on_ice(
        self,
        record: ActivityNodeExecution,
        execution: ProtocolExecution,
    ):
        call = record.call.lookup()
        parameter_value_map = call.parameter_value_map()

        location = parameter_value_map["location"]

        if len(read_sample_contents(location)) > 1:
            text = f"Hold all `{location.name}` samples on ice."
        else:
            text = f"Hold `{location.name}` on ice."
        text = add_description(record, text)
        execution.markdown_steps += [text]

    def dilute_to_target_od(
        self,
        record: ActivityNodeExecution,
        execution: ProtocolExecution,
    ):
        call = record.call.lookup()
        parameter_value_map = call.parameter_value_map()

        source = parameter_value_map["source"]
        destination = parameter_value_map["destination"]
        diluent = parameter_value_map["diluent"]
        amount = parameter_value_map["amount"]
        target_od = parameter_value_map["target_od"]
        temperature = (
            parameter_value_map["temperature"]
            if "temperature" in parameter_value_map
            else None
        )
        destination.initial_contents = source.initial_contents

        # Get destination container type
        container_spec = destination.get_container_type()
        container_class = (
            ContainerOntology.uri + "#" + container_spec.queryString.split(":")[-1]
        )
        container_str = ContainerOntology.get_term_by_uri(container_class)

        sample_names = get_sample_names(
            source,
            error_msg="Dilute to target OD execution failed. All source Components must specify a name.",
        )

        if len(sample_names) == 1:
            text = f"Back-dilute `{sample_names[0]}` `{source.name}` with {diluent.name} into {container_str} to a target OD of {target_od.value} and final volume of {measurement_to_text(amount)}."
        elif len(sample_names) > 1:
            text = f"Back-dilute each of {len(read_sample_contents(source))} `{source.name}` samples to a target OD of {target_od.value} using {diluent.name} as diluent to a final volume of {measurement_to_text(amount)}."

        if temperature:
            text += f" Maintain at {measurement_to_text(temperature)} while performing dilutions."
        execution.markdown_steps += [text]

    def dilute(
        self,
        record: ActivityNodeExecution,
        execution: ProtocolExecution,
    ):
        call = record.call.lookup()
        parameter_value_map = call.parameter_value_map()

        source = parameter_value_map["source"]
        destination = parameter_value_map["destination"]
        diluent = parameter_value_map["diluent"]
        amount = parameter_value_map["amount"]
        replicates = (
            parameter_value_map["replicates"]
            if "replicates" in parameter_value_map
            else 1
        )
        dilution_factor = parameter_value_map["dilution_factor"]
        temperature = (
            parameter_value_map["temperature"]
            if "temperature" in parameter_value_map
            else None
        )

        destination.initial_contents = source.initial_contents

        # Get destination container type
        container_spec = destination.get_container_type()
        container_class = (
            ContainerOntology.uri + "#" + container_spec.queryString.split(":")[-1]
        )
        container_text = ContainerOntology.get_term_by_uri(container_class)

        # Get sample names
        sample_names = get_sample_names(
            source,
            error_msg="Dilute execution failed. All source Components must specify a name.",
        )

        replicate_text = " and each of {replicates} replicates " if replicates else ""
        if len(sample_names) == 1:
            text = f"Dilute `{sample_names[0]}`{replicate_text}`{source.name}` with {diluent.name} into the {container_text} at a 1:{dilution_factor} ratio and final volume of {measurement_to_text(amount)}."
        elif len(sample_names) > 1:
            text = f"Dilute each of {replicates*len(sample_names)} `{source.name}` samples with {diluent.name} into the {container_text} at a 1:{dilution_factor} ratio and final volume of {measurement_to_text(amount)}."
        # repeat_for_remaining_samples(sample_names, repeat_msg='Repeat for the remaining cultures:')

        if temperature:
            text += f" Maintain at {measurement_to_text(temperature)} while performing dilutions."
        text = add_description(record, text)
        execution.markdown_steps += [text]

    def transform(
        self,
        record: ActivityNodeExecution,
        execution: ProtocolExecution,
    ):
        call = record.call.lookup()
        parameter_value_map = call.parameter_value_map()
        host = parameter_value_map["host"]
        dna = parameter_value_map["dna"]
        medium = parameter_value_map["selection_medium"]
        destination = parameter_value_map["destination"]
        transformants = parameter_value_map["transformants"]
        if "amount" in parameter_value_map:
            amount_measure = parameter_value_map["amount"]
            amount_scalar = amount_measure.value
            amount_units = tyto.OM.get_term_by_uri(amount_measure.unit)

        dna_names = get_sample_names(
            dna,
            error_msg="Transform execution failed. All input DNA Components must specify a name.",
        )

        # TODO: move this initialization to predefined primitives
        transformants.format = "json"

        # Instantiate Components to represent transformants and populate
        # these into the output SampleArray
        i_transformant = 1
        initial_contents = {}
        for i_dna, dna_name in enumerate(dna_names):
            # Use a while loop to mint a unique URI for new Components
            UNIQUE_URI = False
            while not UNIQUE_URI:
                try:
                    strain = sbol3.Component(
                        f"transformant{i_transformant}",
                        sbol3.SBO_FUNCTIONAL_ENTITY,
                        name=f"{host.name}+{dna_name} transformant",
                    )
                    record.document.add(strain)

                    # Populate the output SampleArray with the new strain instances
                    initial_contents[i_dna + 1] = strain.identity
                    UNIQUE_URI = True
                except:
                    i_transformant += 1
            i_transformant += 1
        transformants.initial_contents = quote(json.dumps(initial_contents))
        transformants.name = destination.name

        # Add to markdown
        text = f"Transform `{dna_names[0]}` DNA into `{host.name}`."
        text += repeat_for_remaining_samples(
            dna_names, repeat_msg="Repeat for the remaining transformant DNA: "
        )
        text += f" Plate transformants on {medium.name} `{destination.name}` plates."
        text = add_description(record, text)
        execution.markdown_steps += [text]

    def serial_dilution(
        self,
        record: ActivityNodeExecution,
        execution: ProtocolExecution,
    ):
        # FIXME:
        # num transfers: from samplegraph
        # fold-dilution: from samplegraph,  * need diluent *
        # Start: param
        # End: param
        # final vol: sample graph

        call = record.call.lookup()
        parameter_value_map = call.parameter_value_map()
<<<<<<< HEAD

        source = parameter_value_map["source"]
        destination = parameter_value_map["destination"]
        diluent = parameter_value_map["diluent"]
        amount = parameter_value_map["amount"]
        dilution_factor = parameter_value_map["dilution_factor"]
        series = parameter_value_map["series"]

        destination_coordinates = ""
        if isinstance(destination, SampleMask):
            destination_coordinates = f"wells {destination.sample_coordinates(sample_format=self.sample_format)} of"
            last_destination_coordinate = f"{destination.sample_coordinates(sample_format=self.sample_format, as_list=True)[-1]}"
            destination = destination.source.lookup()
        source_coordinates = source.sample_coordinates(sample_format=self.sample_format)
        if isinstance(source, SampleMask):
            source = source.source.lookup()

        # Get destination container type
        container_spec = destination.get_container_type()
=======
        samples = parameter_value_map["samples"]["value"]
        direction = parameter_value_map["direction"]["value"]
        amount = parameter_value_map["amount"]["value"]
        diluent = parameter_value_map["diluent"]["value"]

        sample_array = samples.to_data_array()
        dilution_factor = 2  # FIXME need to calculate from amount and sample graph
        series = sample_array.sample_location.size - 1

        destination_coordinates = (
            f"wells {samples.sample_coordinates(sample_format=self.sample_format)} of"
        )
        first_samples_coordinate = f"{samples.sample_coordinates(sample_format=self.sample_format, as_list=True)[0]}"
        last_samples_coordinate = f"{samples.sample_coordinates(sample_format=self.sample_format, as_list=True)[-1]}"

        samples_coordinates = samples.sample_coordinates(
            sample_format=self.sample_format
        )
        if isinstance(samples, labop.SampleMask):
            samples = samples.source.lookup()

        # Get samples container type
        container_spec = record.document.find(samples.container_type)
>>>>>>> 81e2c442
        container_class = (
            ContainerOntology.uri + "#" + container_spec.queryString.split(":")[-1]
        )
        container_str = ContainerOntology.get_term_by_uri(container_class)

        if self.propagate_objects:
            # Update samples contents
            samples.initial_contents = samples.initial_contents

            # Get sample names
            sample_names = get_sample_names(
                samples,
                error_msg="Dilute execution failed. All source Components must specify a name.",
                coordinates=samples_coordinates,
            )
        else:
            sample_names = samples_coordinates
        text = f"Perform a series of {series} {dilution_factor}-fold dilutions on {samples_coordinates} {container_str} `{container_spec.name}`. Start with {first_samples_coordinate} and end with a final excess volume of {measurement_to_text(amount)} in {last_samples_coordinate}. "
        if len(sample_names) > 1 and not samples_coordinates:
            text += f" Repeat for the remaining {len(sample_names)-1} `{sample.name}` samples."
        # repeat_for_remaining_samples(sample_names, repeat_msg='Repeat for the remaining cultures:')
        text = add_description(record, text)
        execution.markdown_steps += [text]

    def evaporative_seal(
        self,
        record: ActivityNodeExecution,
        execution: ProtocolExecution,
    ):
        call = record.call.lookup()
        parameter_value_map = call.parameter_value_map()

        location = parameter_value_map["location"]
        specification = parameter_value_map["specification"]

        # Get destination container type
        container_spec = location.get_container_type()
        container_class = (
            ContainerOntology.uri + "#" + container_spec.queryString.split(":")[-1]
        )
        container_str = ContainerOntology.get_term_by_uri(container_class)

        text = f"Cover `{location.name}` samples in {container_str} with your choice of material to prevent evaporation."
        execution.markdown_steps += [text]

    def unseal(
        self,
        record: ActivityNodeExecution,
        execution: ProtocolExecution,
    ):
        call = record.call.lookup()
        parameter_value_map = call.parameter_value_map()

        location = parameter_value_map["location"]

        # Get destination container type
        container_spec = location.get_container_type()
        container_class = (
            ContainerOntology.uri + "#" + container_spec.queryString.split(":")[-1]
        )
        container_str = ContainerOntology.get_term_by_uri(container_class)

        text = f"Remove the seal from {container_str} containing `{location.name}` samples."
        execution.markdown_steps += [text]

    def pool_samples(
        self,
        record: ActivityNodeExecution,
        execution: ProtocolExecution,
    ):
        call = record.call.lookup()
        parameter_value_map = call.parameter_value_map()

        source = parameter_value_map["source"]
        samples = parameter_value_map["samples"]
        destination = parameter_value_map["destination"]
        volume = parameter_value_map["volume"]
        source_contents = read_sample_contents(source)

        # Get destination container type
        container_spec = destination.get_container_type()
        container_class = (
            ContainerOntology.uri + "#" + container_spec.queryString.split(":")[-1]
        )
        container_str = ContainerOntology.get_term_by_uri(container_class)

        # Condense replicates
        n_samples = len(source_contents)
        source_contents = list(
            dict.fromkeys(source_contents.values())
        )  # Remove replicates while preserving order, see Stack Overflow #53657523

        source_contents += source_contents  # This is a kludge to support the iGEM protocol, necessary because we don't have a good way to track replicates
        n_replicates = int(n_samples / len(source_contents))
        samples.initial_contents = write_sample_contents(source_contents)
        samples.name = source.name

        text = f"Pool {measurement_to_text(volume)} from each of {n_replicates} replicate `{source.name}` samples into {container_str} `{container_spec.name}`."
        execution.markdown_steps += [text]

    def quick_spin(
        self,
        record: ActivityNodeExecution,
        execution: ProtocolExecution,
    ):
        call = record.call.lookup()
        parameter_value_map = call.parameter_value_map()

        location = parameter_value_map["location"]

        # Get destination container type
        container_spec = location.get_container_type()
        container_class = (
            ContainerOntology.uri + "#" + container_spec.queryString.split(":")[-1]
        )
        container_str = ContainerOntology.get_term_by_uri(container_class)

        text = f"Perform a brief centrifugation on {container_str} containing `{container_spec.name}` samples."
        text = add_description(record, text)
        execution.markdown_steps += [text]

    def subprotocol_specialization(
        self,
        record: ActivityNodeExecution,
        execution: ProtocolExecution,
    ):
        pass

    def embedded_image(
        self,
        record: ActivityNodeExecution,
        execution: ProtocolExecution,
    ):
        call = record.call.lookup()
        parameter_value_map = call.parameter_value_map()

        image = parameter_value_map["image"]
        caption = parameter_value_map["caption"]

        text = f'\n\n![]({image})\n<p align="center">{caption}</p>\n'

        execution.markdown_steps[-1] += text

    def culture_plates(
        self,
        record: ActivityNodeExecution,
        execution: ProtocolExecution,
    ):
        call = record.call.lookup()
        parameter_value_map = call.parameter_value_map()
        container = parameter_value_map["specification"]
        quantity = parameter_value_map["quantity"]
        growth_medium = parameter_value_map["growth_medium"]
        samples = parameter_value_map["samples"]

        # Get destination container type
        container_uri = (
            ContainerOntology.uri + "#" + container.queryString.split(":")[-1]
        )
        container_str = ContainerOntology.get_term_by_uri(container_uri)
        samples.name = container.name

        execution.markdown_steps += [
            f"Obtain {quantity} x {container_str} containing {growth_medium.name} growth medium for culturing `{samples.name}`"
        ]

    def pick_colonies(
        self,
        record: ActivityNodeExecution,
        execution: ProtocolExecution,
    ):
        call = record.call.lookup()
        parameter_value_map = call.parameter_value_map()
        colonies = parameter_value_map["colonies"]
        quantity = parameter_value_map["quantity"]
        replicates = parameter_value_map["replicates"]
        samples = parameter_value_map["samples"]

        # Copy input SampleArray properties to output
        # TODO: maybe this should be abstracted out into a convenience method
        samples.initial_contents = colonies.initial_contents
        samples.name = colonies.name
        samples.format = colonies.format
        execution.markdown_steps += [
            f"Pick {replicates} colonies from each `{colonies.name}` plate."
        ]

    def excel_metadata(
        self,
        record: ActivityNodeExecution,
        execution: ProtocolExecution,
    ):
        call = record.call.lookup()
        parameter_value_map = call.parameter_value_map()
        filename = parameter_value_map["filename"]
        for_samples = parameter_value_map["for_samples"]
        metadata = parameter_value_map["metadata"]
        df = pd.read_excel(filename, index_col=0, header=0)
        x = xr.Dataset.from_dataframe(df)
        metadata.descriptions = json.dumps(x.to_dict())
        metadata.for_samples = for_samples

    def join_metadata(
        self,
        record: ActivityNodeExecution,
        execution: ProtocolExecution,
    ):
        call = record.call.lookup()
        parameter_value_map = call.parameter_value_map()
        metadata = parameter_value_map["metadata"]
        dataset = parameter_value_map["dataset"]
        enhanced_dataset = parameter_value_map["enhanced_dataset"]

    def dataset_to_text(self, dataset: Dataset):
        # Assumes that the data file is the same name as the markdown file, aside from the extension
        if self.out_file:
            xlsx_file = self.out_file.split(".")[0] + ".xlsx"
        else:
            xlsx_file = (
                "template.xlsx"  # Dummy value used when generating, but not writing md
            )
        return f"Dataset: [{xlsx_file}]({xlsx_file})"


def measurement_to_text(measure: sbol3.Measure):
    measurement_scalar = measure.value
    measurement_units = tyto.OM.get_term_by_uri(measure.unit)
    return f"{measurement_scalar} {measurement_units}"


def get_sample_names(
    inputs: Union[SampleArray, sbol3.Component],
    error_msg,
    coordinates=None,
) -> List[str]:
    # Since some behavior inputs may be specified as either a SampleArray or directly as a list
    # of Components, this provides a convenient way to unpack a list of sample names
    input_names = []
    if isinstance(inputs, SampleArray):
        if inputs.initial_contents:
            initial_contents = read_sample_contents(inputs)
            if coordinates:
                input_names = {inputs.document.find(initial_contents[coordinates]).name}
            else:
                for c in initial_contents:
                    if c is not None:
                        input_name = inputs.document.find(c)
                        if input_name is not None:
                            input_names.append(input_name)
                        else:
                            input_names.append(c)
    elif isinstance(inputs, Iterable):
        input_names = {i.name for i in inputs}
    else:
        input_names = {inputs.name}
    if not all([name is not None for name in input_names]):
        raise ValueError(error_msg)
    return sorted(input_names)


def repeat_for_remaining_samples(names: List[str], repeat_msg: str):
    # Helps convert multiple samples to natural language
    if len(names) == 1:
        return ""
    elif len(names) == 2:
        return f"{repeat_msg} {names[1]}"
    elif len(names) == 3:
        return f"{repeat_msg} {names[1]} and {names[2]}"
    else:
        remaining = ", ".join([f"`{name}`" for name in names[1:-1]])
        remaining += f", and `{names[-1]}`"
        return f" {repeat_msg} {remaining}."


def get_sample_label(sample: SampleCollection, record: ActivityNodeExecution) -> str:
    # Lookup sample container to get the container name, and use that
    # as the sample label
    if isinstance(sample, SampleMask):
        sample = sample.source.lookup()
    return record.document.find(sample.container_type).name


def write_sample_contents(
    sample_array: Union[dict, List[sbol3.Component]], replicates=1
) -> str:
    if isinstance(sample_array, SampleArray):
        old_contents = read_sample_contents(sample_array)
        initial_contents = []
        for r in range(replicates):
            for c in old_contents.values():
                initial_contents.append(c)
                # sample_array.document.find(c).name += f' replicate {r}'
        initial_contents = {i + 1: c for i, c in enumerate(initial_contents)}
    else:
        initial_contents = {
            i + 1: c for i, c in enumerate(sample_array) for r in range(replicates)
        }
    return quote(json.dumps(initial_contents))


def read_sample_contents(sample_array: Union[sbol3.Component, SampleArray]) -> dict:
    if not isinstance(sample_array, SampleArray):
        return {"1": sample_array.identity}
    if sample_array.initial_contents == "https://github.com/synbiodex/pysbol3#missing":
        return {}
    if not sample_array.initial_contents:
        return {}
    # De-serialize the initial_contents field of a SampleArray
    contents = deserialize_sample_format(sample_array.initial_contents, sample_array)
    if isinstance(contents, xr.DataArray):
        contents = contents[Strings.SAMPLE].data.tolist()
    return contents


def add_description(record, text):
    description = record.node.lookup().description
    if description:
        text += f" {description}"
    return text<|MERGE_RESOLUTION|>--- conflicted
+++ resolved
@@ -24,7 +24,7 @@
     Strings,
     deserialize_sample_format,
 )
-from labop_convert.behavior_specialization import BehaviorSpecialization
+from labop_convert.behavior_specialization import DefaultBehaviorSpecialization
 from uml import (
     PARAMETER_IN,
     PARAMETER_OUT,
@@ -56,7 +56,7 @@
 )
 
 
-class MarkdownSpecialization(BehaviorSpecialization):
+class MarkdownSpecialization(DefaultBehaviorSpecialization):
     def __init__(
         self,
         out_file,
@@ -1156,27 +1156,6 @@
 
         call = record.call.lookup()
         parameter_value_map = call.parameter_value_map()
-<<<<<<< HEAD
-
-        source = parameter_value_map["source"]
-        destination = parameter_value_map["destination"]
-        diluent = parameter_value_map["diluent"]
-        amount = parameter_value_map["amount"]
-        dilution_factor = parameter_value_map["dilution_factor"]
-        series = parameter_value_map["series"]
-
-        destination_coordinates = ""
-        if isinstance(destination, SampleMask):
-            destination_coordinates = f"wells {destination.sample_coordinates(sample_format=self.sample_format)} of"
-            last_destination_coordinate = f"{destination.sample_coordinates(sample_format=self.sample_format, as_list=True)[-1]}"
-            destination = destination.source.lookup()
-        source_coordinates = source.sample_coordinates(sample_format=self.sample_format)
-        if isinstance(source, SampleMask):
-            source = source.source.lookup()
-
-        # Get destination container type
-        container_spec = destination.get_container_type()
-=======
         samples = parameter_value_map["samples"]["value"]
         direction = parameter_value_map["direction"]["value"]
         amount = parameter_value_map["amount"]["value"]
@@ -1200,7 +1179,6 @@
 
         # Get samples container type
         container_spec = record.document.find(samples.container_type)
->>>>>>> 81e2c442
         container_class = (
             ContainerOntology.uri + "#" + container_spec.queryString.split(":")[-1]
         )
