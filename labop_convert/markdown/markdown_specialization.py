import json
import logging
import os
import subprocess
from collections.abc import Iterable
from datetime import datetime
from typing import List, Union
from urllib.parse import quote, unquote

import pandas as pd
import sbol3
import tyto
import xarray as xr

from labop import (
    ActivityNodeExecution,
    ContainerSpec,
    Dataset,
    ParameterValue,
    ProtocolExecution,
    SampleArray,
    SampleCollection,
    SampleMask,
    Strings,
    deserialize_sample_format,
)
from labop_convert.behavior_specialization import BehaviorSpecialization
from uml import (
    PARAMETER_IN,
    PARAMETER_OUT,
    CallBehaviorAction,
    LiteralSpecification,
    Parameter,
)

from .protocol_to_markdown import MarkdownConverter

l = logging.getLogger(__file__)
l.setLevel(logging.ERROR)

try:
    container_ontology_path = os.path.join(
        os.path.dirname(os.path.realpath(__file__)),
        "../../labop/container-ontology.ttl",
    )  # CI path
except:
    container_ontology_path = os.path.join(
        os.path.dirname(os.path.realpath(__file__)),
        "../../container-ontology/owl/container-ontology.ttl",
    )


ContainerOntology = tyto.Ontology(
    path=container_ontology_path,
    uri="https://sift.net/container-ontology/container-ontology",
)


class MarkdownSpecialization(BehaviorSpecialization):
    def __init__(self, out_file, sample_format=Strings.JSON) -> None:
        super().__init__()
        self.out_file = out_file
        self.var_to_entity = {}
        self.markdown_converter = None
        self.doc = None
        self.propagate_objects = False
        self.sample_format = sample_format

    def initialize_protocol(self, execution: ProtocolExecution, out_dir=None):
        super().initialize_protocol(execution, out_dir=out_dir)
        print(f"Initializing execution {execution.display_id}")
        # Defines sections of the markdown document
        execution.header = ""
        execution.inputs = ""
        execution.outputs = ""
        execution.materials = ""
        execution.body = ""
        execution.markdown_steps = []

        # Contains the final, compiled markdown
        execution.markdown = ""

    def _init_behavior_func_map(self) -> dict:
        return {
            "https://bioprotocols.org/labop/primitives/sample_arrays/EmptyContainer": self.define_container,
            "https://bioprotocols.org/labop/primitives/liquid_handling/Provision": self.provision_container,
            "https://bioprotocols.org/labop/primitives/sample_arrays/PlateCoordinates": self.plate_coordinates,
            "https://bioprotocols.org/labop/primitives/spectrophotometry/MeasureAbsorbance": self.measure_absorbance,
            "https://bioprotocols.org/labop/primitives/spectrophotometry/MeasureFluorescence": self.measure_fluorescence,
            "https://bioprotocols.org/labop/primitives/liquid_handling/Vortex": self.vortex,
            "https://bioprotocols.org/labop/primitives/liquid_handling/Discard": self.discard,
            "https://bioprotocols.org/labop/primitives/liquid_handling/Transfer": self.transfer,
            "https://bioprotocols.org/labop/primitives/liquid_handling/TransferByMap": self.transfer_by_map,
            "https://bioprotocols.org/labop/primitives/culturing/Transform": self.transform,
            "https://bioprotocols.org/labop/primitives/culturing/Culture": self.culture,
            "https://bioprotocols.org/labop/primitives/plate_handling/Incubate": self.incubate,
            "https://bioprotocols.org/labop/primitives/plate_handling/Hold": self.hold,
            "https://bioprotocols.org/labop/primitives/plate_handling/HoldOnIce": self.hold_on_ice,
            "https://bioprotocols.org/labop/primitives/plate_handling/EvaporativeSeal": self.evaporative_seal,
            "https://bioprotocols.org/labop/primitives/liquid_handling/Dilute": self.dilute,
            "https://bioprotocols.org/labop/primitives/liquid_handling/DiluteToTargetOD": self.dilute_to_target_od,
            "https://bioprotocols.org/labop/primitives/sample_arrays/ContainerSet": self.define_containers,
            "https://bioprotocols.org/labop/primitives/liquid_handling/SerialDilution": self.serial_dilution,
            "https://bioprotocols.org/labop/primitives/sample_arrays/PoolSamples": self.pool_samples,
            "https://bioprotocols.org/labop/primitives/plate_handling/QuickSpin": self.quick_spin,
            "https://bioprotocols.org/labop/primitives/plate_handling/Unseal": self.unseal,
            "https://bioprotocols.org/labop/primitives/sample_arrays/EmbeddedImage": self.embedded_image,
            "http://bioprotocols.org/labop#Protocol": self.subprotocol_specialization,
            "https://bioprotocols.org/labop/primitives/culturing/CulturePlates": self.culture_plates,
            "https://bioprotocols.org/labop/primitives/culturing/PickColonies": self.pick_colonies,
            "https://bioprotocols.org/labop/primitives/sample_arrays/ExcelMetadata": self.excel_metadata,
            "https://bioprotocols.org/labop/primitives/sample_arrays/JoinMetadata": self.join_metadata,
        }

    def on_begin(self, execution):
        if execution:
            protocol = execution.protocol.lookup()
            self.markdown_converter = MarkdownConverter(protocol.document)

    def _header_markdown(self, protocol):
        header = (
            "# "
            + (protocol.display_id if (protocol.name is None) else protocol.name)
            + "\n"
        )
        header += "\n"
        # header += '## Description:\n' + (
        #    'No description given' if protocol.description is None else protocol.description) + '\n'
        header += (
            "No description given"
            if protocol.description is None
            else protocol.description
        ) + "\n"
        return header

    def _inputs_markdown(
        self, parameter_values, unbound_input_parameters, subprotocol_executions
    ):
        markdown = "\n\n## Protocol Inputs:\n"
        markdown = ""
        for i in parameter_values:
            parameter = i.parameter.lookup()
            if parameter.property_value.direction == PARAMETER_IN:
                markdown += self._parameter_value_markdown(i)
        for parameter in unbound_input_parameters:
            markdown += self._parameter_markdown(parameter)
        for x in subprotocol_executions:
            markdown += x.inputs
        return markdown

    def _outputs_markdown(
        self,
        parameter_values,
        unbound_output_parameters,
        subprotocol_executions,
    ):
        markdown = "\n\n## Protocol Outputs:\n"
        markdown = ""
        for i in parameter_values:
            parameter = i.parameter.lookup()
            if parameter.property_value.direction == PARAMETER_OUT:
                markdown += self._parameter_value_markdown(i, True)
        for parameter in unbound_output_parameters:
            markdown += self._parameter_markdown(parameter)
        for x in subprotocol_executions:
            markdown += x.outputs
        return markdown

    def _materials_markdown(self, protocol, subprotocol_executions):
        document_objects = protocol.document.objects
        # TODO: Use different criteria for compiling Materials list based on ValueSpecifications for ValuePins
        components = [
            x for x in document_objects if isinstance(x, sbol3.component.Component)
        ]
        # This is a hack to avoid listing Components that are dynamically generated
        # during protocol execution, e.g., transformants
        components = [
            x for x in components if tyto.SBO.functional_entity not in x.types
        ]
        materials = {x.name: x for x in components}
        markdown = "\n\n## Protocol Materials:\n"
        markdown = ""
        for name, material in materials.items():
            markdown += f"* [{name}]({material.types[0]})\n"

        # Compute container types and quantities
        document_objects = []
        protocol.document.traverse(lambda obj: document_objects.append(obj))
        call_behavior_actions = [
            obj for obj in document_objects if type(obj) is CallBehaviorAction
        ]
        containers = {}
        for cba in call_behavior_actions:
            try:
                pin = cba.input_pin("specification")
            except:
                continue
            container_type = pin.value.value.lookup().queryString

            try:
                pin = cba.input_pin("quantity")
            except:
                pin = None
            qty = pin.value.value if pin else 1

            if container_type in containers:
                containers[container_type] += qty
            else:
                containers[container_type] = qty

        for container_type, qty in containers.items():
            try:
                container_class = (
                    ContainerOntology.uri + "#" + container_type.split(":")[-1]
                )
                container_str = ContainerOntology.get_term_by_uri(container_class)
                text = f"* {container_str}"
                if qty > 1:
                    text += f" (x {qty})"
                text += "\n"
                markdown += text
            except:
                pass

        for x in subprotocol_executions:
            markdown += x.materials
        return markdown

    def _parameter_value_markdown(self, pv: ParameterValue, is_output=False):
        parameter = pv.parameter.lookup().property_value
        value = pv.value
        if isinstance(value, sbol3.Measure):
            value = measurement_to_text(value)
        elif isinstance(value, Dataset):
            value = value.get_value()
            value = self.dataset_to_text(value)
            return f"* {value}\n"
        elif isinstance(value, sbol3.Identified):
            value = parameter.name
        if is_output:
            return f"* `{value}`\n"
        else:
            return f"* `{parameter.name}` = {value}\n"

    def _parameter_markdown(self, p: Parameter):
        return f"* `{p.name}`\n"

    def _steps_markdown(self, execution: ProtocolExecution, subprotocol_executions):
        markdown = "\n\n## Steps\n"
        markdown = ""
        for x in subprotocol_executions:
            markdown += "\n\n##" + x.header
            markdown += x.body
        for i, step in enumerate(execution.markdown_steps):
            markdown += str(i + 1) + ". " + step + "\n"
        return markdown

    def on_end(self, execution: ProtocolExecution):
        protocol = execution.protocol.lookup()
        subprotocol_executions = execution.get_subprotocol_executions()
        execution.header += self._header_markdown(protocol)
        unbound_input_parameters = execution.unbound_inputs()
        execution.inputs += self._inputs_markdown(
            execution.parameter_values,
            unbound_input_parameters,
            subprotocol_executions,
        )
        unbound_output_parameters = execution.unbound_outputs()
        execution.outputs += self._outputs_markdown(
            execution.parameter_values,
            unbound_output_parameters,
            subprotocol_executions,
        )
        execution.body = self._steps_markdown(execution, subprotocol_executions)
        execution.markdown_steps += [self.reporting_step(execution)]
        execution.markdown += execution.header

        if execution.inputs:
            execution.markdown += "\n\n## Protocol Inputs:\n"
            execution.markdown += execution.inputs

        if execution.outputs:
            execution.markdown += "\n\n## Protocol Outputs:\n"
            execution.markdown += execution.outputs

        execution.markdown += "\n\n## Protocol Materials:\n"
        execution.markdown += self._materials_markdown(protocol, subprotocol_executions)
        execution.markdown += "\n\n## Protocol Steps:\n"
        execution.markdown += self._steps_markdown(execution, subprotocol_executions)

        # Timestamp the protocol version
        dt = datetime.now()
        ts = datetime.timestamp(dt)
        execution.markdown += f"---\nTimestamp: {datetime.fromtimestamp(ts)}"

        # Print document version
        # This is a little bit kludgey, because version is not an official LabOP property
        # of Protocol
        protocol = execution.protocol.lookup()
        if hasattr(protocol, "version"):
            execution.markdown += f"\nProtocol version: {protocol.version}"
        else:
            try:
                tag = subprocess.check_output(["git", "describe", "--tags"]).decode(
                    "utf-8"
                )
                execution.markdown += f"\nProtocol version: {tag}"
            except:
                pass
        execution.markdown += "\n"

        if self.out_file:
            if not os.path.exists(self.out_dir):
                os.mkdir(self.out_dir)
            with open(os.path.join(self.out_dir, self.out_file), "w") as f:
                f.write(execution.markdown)

        self.data = execution.markdown

    def reporting_step(self, execution: ProtocolExecution):
        output_parameters = []
        for i in execution.parameter_values:
            parameter = i.parameter.lookup()
            value = i.value
            if isinstance(value, LiteralSpecification):
                value = value.get_value()
            if isinstance(value, sbol3.Identified) and value.name:
                value = f"`{value.name}`"
            elif isinstance(value, Dataset):
                value = self.dataset_to_text(value)
            if parameter.property_value.direction == PARAMETER_OUT:
                output_parameters.append(f"{value}")
        output_parameters = ", ".join(output_parameters)
        return f"Import data into the provided Excel file: {output_parameters}."

    def define_container(
<<<<<<< HEAD
        self, record: ActivityNodeExecution, execution: ProtocolExecution
=======
        self,
        record: labop.ActivityNodeExecution,
        execution: labop.ProtocolExecution,
>>>>>>> 8e699133
    ):
        results = {}
        call = record.call.lookup()
        parameter_value_map = call.parameter_value_map()

        spec = parameter_value_map["specification"]
        # samples_var = parameter_value_map["samples"]['value']

        ## Define a container

        l.debug(f"define_container:")
        l.debug(f" specification: {spec}")
        # l.debug(f" samples: {samples_var}")

        text = None
        try:
            possible_container_types = self.resolve_container_spec(spec)
            containers_str = ",".join(
                [f"\n\t[{c.split('#')[1]}]({c})" for c in possible_container_types]
            )
            text = (
                f"Provision a container named `{spec.name}` such as: {containers_str}."
            )
        except Exception as e:
            l.warning(e)

        if not text:
            try:
                # Assume that a simple container class is specified, rather
                # than container properties.  Then use tyto to get the
                # container label
                container_class = (
                    ContainerOntology.uri + "#" + spec.queryString.split(":")[-1]
                )
                container_str = ContainerOntology.get_term_by_uri(container_class)
                if container_class == f"{ContainerOntology.uri}#StockReagent":
                    text = f"Provision the {container_str} containing `{spec.name}`"
                else:
                    text = f"Obtain a {container_str} to contain `{spec.name}`"
                text = add_description(record, text)
                text += "."
            except Exception as e:
                l.warning(e)
        if not text:
            text = f"Provision a container named `{spec.name}` meeting specification: {spec.queryString}."
        execution.markdown_steps += [text]
        return results

    def define_containers(
<<<<<<< HEAD
        self, record: ActivityNodeExecution, execution: ProtocolExecution
=======
        self,
        record: labop.ActivityNodeExecution,
        execution: labop.ProtocolExecution,
>>>>>>> 8e699133
    ):
        results = {}
        call = record.call.lookup()
        parameter_value_map = call.parameter_value_map()

        containers = parameter_value_map["specification"]
        samples = parameter_value_map["samples"]
        quantity = parameter_value_map["quantity"]
        replicates = (
            parameter_value_map["replicates"]
            if "replicates" in parameter_value_map
            else 1
        )
        samples.container_type = containers.identity

        # TODO: sample contents should be initialized by predefined handlers in
        # primitive_execution.py
        samples.initial_contents = quote(json.dumps({}))
        samples.format = "json"
        assert type(containers) is ContainerSpec
        try:
            # Assume that a simple container class is specified, rather
            # than container properties.  Then use tyto to get the
            # container label
            container_class = (
                ContainerOntology.uri + "#" + containers.queryString.split(":")[-1]
            )
            container_str = ContainerOntology.get_term_by_uri(container_class)

            if quantity > 1:
                if replicates > 1:
                    text = f"Obtain a total of {quantity*replicates} x {container_str}s to contain {replicates} replicates each of `{containers.name}`"
                else:
                    text = f"Obtain {quantity} x {container_str}s to contain `{containers.name}`"
            else:
                text = f"Obtain a {container_str} to contain `{containers.name}`"
            text = add_description(record, text)
            execution.markdown_steps += [text]

            samples.name = containers.name
        except Exception as e:
            l.warning(e)
            execution.markdown_steps += [
                f"Obtain a container named `{containers.name}` meeting specification: {containers.queryString}."
            ]

    def provision_container(
<<<<<<< HEAD
        self, record: ActivityNodeExecution, execution: ProtocolExecution
=======
        self,
        record: labop.ActivityNodeExecution,
        execution: labop.ProtocolExecution,
>>>>>>> 8e699133
    ):
        results = {}
        call = record.call.lookup()
        parameter_value_map = call.parameter_value_map()

        destination = parameter_value_map["destination"]
        value = parameter_value_map["amount"].value
        units = parameter_value_map["amount"].unit
        units = tyto.OM.get_term_by_uri(units)
        resource = parameter_value_map["resource"]
        l.debug(f"provision_container:")
        l.debug(f" destination: {destination}")
        l.debug(f" amount: {value} {units}")
        l.debug(f" resource: {resource}")

        resource_str = f"[{resource.name}]({resource.types[0]})"
        destination_coordinates = ""
        if type(destination) == SampleMask:
            destination_coordinates = f"({destination.mask})"
            destination = destination.source.lookup()
        destination_str = f"`{destination.name} {destination_coordinates}`"
        execution.markdown_steps += [
            f"Pipette {value} {units} of {resource_str} into {destination_str}."
        ]

        return results

    def plate_coordinates(
<<<<<<< HEAD
        self, record: ActivityNodeExecution, execution: ProtocolExecution
=======
        self,
        record: labop.ActivityNodeExecution,
        execution: labop.ProtocolExecution,
>>>>>>> 8e699133
    ):
        results = {}
        call = record.call.lookup()
        parameter_value_map = call.parameter_value_map()

        source = parameter_value_map["source"]
        # container = self.var_to_entity[source]
        coords = parameter_value_map["coordinates"]
        samples = parameter_value_map["samples"]
        samples.name = source.name
        samples.initial_contents = source.initial_contents

        self.var_to_entity[parameter_value_map["samples"]] = coords
        l.debug(f"plate_coordinates:")
        l.debug(f"  source: {source}")
        l.debug(f"  coordinates: {coords}")

        return results

    def measure_absorbance(
<<<<<<< HEAD
        self, record: ActivityNodeExecution, execution: ProtocolExecution
=======
        self,
        record: labop.ActivityNodeExecution,
        execution: labop.ProtocolExecution,
>>>>>>> 8e699133
    ):
        results = {}
        call = record.call.lookup()
        parameter_value_map = call.parameter_value_map()

        wl = parameter_value_map["wavelength"]
        wl_units = tyto.OM.get_term_by_uri(wl.unit)
        samples = parameter_value_map["samples"]
        measurements = parameter_value_map["measurements"]
        timepoints = (
            parameter_value_map["timepoints"]
            if "timepoints" in parameter_value_map
            else None
        )

        l.debug(f"measure_absorbance:")
        l.debug(f"  samples: {samples}")
        l.debug(f"  wavelength: {wl.value} {wl_units}")
        l.debug(f"  measurements: {measurements}")

        # Lookup sample container to get the container name, and use that
        # as the sample label
        if isinstance(samples, SampleMask):
            # SampleMasks are generated by the PlateCoordinates primitive
            # and we have to dereference the source to get the actual
            # SampleArray
            samples = samples.source.lookup()
        samples_str = record.document.find(samples.container_type).name

        timepoints_str = ""
        if timepoints:
            timepoints_str = " at timepoints " + ", ".join(
                [measurement_to_text(m) for m in timepoints]
            )

        # Provide an informative name for the measurements output
        action = record.node.lookup()
        if action.name:
            measurements.name = (
                f"{action.name} measurements of {samples_str}{timepoints_str}"
            )
            text = f"Measure {action.name} of `{samples_str}` at {wl.value} {wl_units}{timepoints_str}."
        else:
            measurements.name = (
                f"absorbance measurements of {samples_str}{timepoints_str}"
            )
            text = f"Measure absorbance of `{samples_str}` at {wl.value} {wl_units}{timepoints_str}."

        text = add_description(record, text)
        execution.markdown_steps += [text]

    def measure_fluorescence(
<<<<<<< HEAD
        self, record: ActivityNodeExecution, execution: ProtocolExecution
=======
        self,
        record: labop.ActivityNodeExecution,
        execution: labop.ProtocolExecution,
>>>>>>> 8e699133
    ):
        results = {}
        call = record.call.lookup()
        parameter_value_map = call.parameter_value_map()

        excitation = parameter_value_map["excitationWavelength"]
        emission = parameter_value_map["emissionWavelength"]
        bandpass = parameter_value_map["emissionBandpassWidth"]
        samples = parameter_value_map["samples"]
        timepoints = (
            parameter_value_map["timepoints"]
            if "timepoints" in parameter_value_map
            else None
        )
        measurements = parameter_value_map["measurements"]

        # Lookup sample container to get the container name, and use that
        # as the sample label
        if isinstance(samples, SampleMask):
            samples = samples.source.lookup()
        samples_str = record.document.find(samples.container_type).name

        timepoints_str = ""
        if timepoints:
            timepoints_str = " at timepoints " + ", ".join(
                [measurement_to_text(m) for m in timepoints]
            )

        # Provide an informative name for the measurements output
        action = record.node.lookup()
        if action.name:
            measurements.name = (
                f"{action.name} measurements of {samples_str}{timepoints_str}"
            )
            text = f"Measure {action.name} of `{samples_str}` with excitation wavelength of {measurement_to_text(excitation)} and emission filter of {measurement_to_text(emission)} and {measurement_to_text(bandpass)} bandpass{timepoints_str}."
        else:
            measurements.name = f"fluorescence measurements of {samples_str}"
            text = f"Measure fluorescence of `{samples_str}` with excitation wavelength of {measurement_to_text(excitation)} and emission filter of {measurement_to_text(emission)} and {measurement_to_text(bandpass)} bandpass{timepoints_str}."

        text = add_description(record, text)

        # Add to markdown
        execution.markdown_steps += [text]

<<<<<<< HEAD
    def vortex(self, record: ActivityNodeExecution, execution: ProtocolExecution):
=======
    def vortex(
        self,
        record: labop.ActivityNodeExecution,
        execution: labop.ProtocolExecution,
    ):
>>>>>>> 8e699133
        call = record.call.lookup()
        parameter_value_map = call.parameter_value_map()
        duration = None
        if "duration" in parameter_value_map:
            duration_measure = parameter_value_map["duration"]
            duration_scalar = duration_measure.value
            duration_units = tyto.OM.get_term_by_uri(duration_measure.unit)
<<<<<<< HEAD
        samples = parameter_value_map["samples"]
        mixed_samples = parameter_value_map["mixed_samples"]
        mixed_samples.name = samples.name
=======
        samples = parameter_value_map["samples"]["value"]
>>>>>>> 8e699133

        # Add to markdown
        text = f"Vortex `{samples.name}`"
        if duration:
            text += f" for {duration_scalar} {duration_units}"
        text += "."
        execution.markdown_steps += [text]

<<<<<<< HEAD
    def discard(self, record: ActivityNodeExecution, execution: ProtocolExecution):
=======
    def discard(
        self,
        record: labop.ActivityNodeExecution,
        execution: labop.ProtocolExecution,
    ):
>>>>>>> 8e699133
        call = record.call.lookup()
        parameter_value_map = call.parameter_value_map()

        samples = parameter_value_map["samples"]
        amount = parameter_value_map["amount"]

        # Get coordinates if this is a plate
        coordinates = ""
        if isinstance(samples, SampleMask):
            coordinates = f"wells {samples.sample_coordinates(sample_format=self.sample_format)} of "
            samples = samples.source.lookup()

        # Get the container specs
        container_spec = samples.get_container_type()
        container_class = (
            ContainerOntology.uri + "#" + container_spec.queryString.split(":")[-1]
        )
        container_str = ContainerOntology.get_term_by_uri(container_class)

        # Add to markdown
        text = f"Discard {measurement_to_text(amount)} from {coordinates}{container_str} `{container_spec.name}`."
        text = add_description(record, text)
        execution.markdown_steps += [text]

<<<<<<< HEAD
    def transfer(self, record: ActivityNodeExecution, execution: ProtocolExecution):
=======
    def transfer(
        self,
        record: labop.ActivityNodeExecution,
        execution: labop.ProtocolExecution,
    ):
>>>>>>> 8e699133
        call = record.call.lookup()
        parameter_value_map = call.parameter_value_map()

        source = parameter_value_map["source"]
        destination = parameter_value_map["destination"]
        samples = (
            parameter_value_map["samples"] if "samples" in parameter_value_map else None
        )
        destination_coordinates = (
            parameter_value_map["coordinates"]
            if "coordinates" in parameter_value_map
            else None
        )
        replicates = (
            parameter_value_map["replicates"]
            if "replicates" in parameter_value_map
            else 1
        )
        temperature = (
            parameter_value_map["temperature"]
            if "temperature" in parameter_value_map
            else None
        )
        amount_measure = parameter_value_map["amount"]
        amount_scalar = amount_measure.value
        amount_units = tyto.OM.get_term_by_uri(amount_measure.unit)
        if "dispenseVelocity" in parameter_value_map:
            dispense_velocity = parameter_value_map["dispenseVelocity"]

        source_coordinates = ""
        if isinstance(source, SampleMask):
            source_coordinates = source.mask
            source = source.source.lookup()
        source_contents = read_sample_contents(source)
        if source_coordinates:
            source_contents = {source_coordinates: source_contents[source_coordinates]}

        # All possible destination coordinates (including those not part of the transfer)
        all_destination_coordinates = (
            destination.source.lookup().sample_coordinates(
                sample_format=self.sample_format
            )
            if isinstance(destination, SampleMask)
            else destination.sample_coordinates(sample_format=self.sample_format)
        )

        destination_coordinates = destination.sample_coordinates(
            sample_format=self.sample_format
        )

        # destination_contents = read_sample_contents(destination)
        # print('-------')
        # print(destination_coordinates)
        # print('Source contents: ', source_contents)
        # print('Initial destination contents: ', destination_contents)
        # if source_coordinates and destination_coordinates:
        #    destination_contents[destination_coordinates] = source_contents[source_coordinates]
        # elif destination_coordinates:
        #    destination_contents[destination_coordinates] = source_contents['1']  # source is assumed to be a Component
        # else:
        #    destination_contents = source_contents
        # print('Final destination contents: ', destination_contents)
        # samples.initial_contents = quote(json.dumps(destination_contents))

        # Get destination container type
        container_spec = destination.get_container_type()
        container_class = (
            ContainerOntology.uri + "#" + container_spec.queryString.split(":")[-1]
        )
        container_str = ContainerOntology.get_term_by_uri(container_class)

        destination.name = container_spec.name

        if self.propagate_objects:
            ## Propagate source details to destination
            if isinstance(destination, SampleArray):
                if isinstance(source, SampleArray):
                    # Do a complete transfer of all source contents
                    destination.initial_contents = write_sample_contents(
                        source, replicates=replicates
                    )
                else:
                    # Add more samples to a plate that already has contents
                    initial_contents = read_sample_contents(destination)
                    initial_contents[destination_coordinates] = source.identity
                    destination.initial_contents = quote(json.dumps(initial_contents))
                    # destination.initial_contents = write_sample_contents(initial_contents, replicates)

        # Add to markdown
        if destination_coordinates is not None:
            # If destination_coordinates are all coordinates, then don't specify them
            if destination_coordinates == all_destination_coordinates:
                destination_coordinates_str = ""
            else:
                destination_coordinates_str = f"wells {destination_coordinates} of"

        source_names = get_sample_names(
            source,
            error_msg="Transfer execution failed. All source Components must specify a name.",
        )
        if len(source_names) == 0:
            text = f"Transfer {amount_scalar} {amount_units} of `{source.name}` sample to {destination_coordinates_str} {container_str} `{container_spec.name}`."

        elif len(source_names) == 1:
            text = f"Transfer {amount_scalar} {amount_units} of `{source_names[0]}` sample to {destination_coordinates_str} {container_str} `{container_spec.name}`."
        elif len(source_names) > 1:
            n_source = len(read_sample_contents(source))
            n_destination = n_source * replicates
            replicate_str = f"each of {replicates} replicate" if replicates > 1 else ""
            text = f"Transfer {amount_scalar} {amount_units} of each of {n_source} `{source.name}` samples to {destination_coordinates_str} {replicate_str} {container_str} containers to contain a total of {n_destination} `{container_spec.name}` samples."
            # f' Repeat for the remaining {len(source_names)-1} `{container_spec.name}` samples.'
        if temperature:
            text += f" Maintain at {measurement_to_text(temperature)} during transfer."
        text = add_description(record, text)
        execution.markdown_steps += [text]

    def transfer_by_map(
<<<<<<< HEAD
        self, record: ActivityNodeExecution, execution: ProtocolExecution
=======
        self,
        record: labop.ActivityNodeExecution,
        execution: labop.ProtocolExecution,
>>>>>>> 8e699133
    ):
        call = record.call.lookup()
        parameter_value_map = call.parameter_value_map()

        source = parameter_value_map["source"]
        destination = parameter_value_map["destination"]
        temperature = (
            parameter_value_map["temperature"]
            if "temperature" in parameter_value_map
            else None
        )
        amount_measure = parameter_value_map["amount"]
        amount_scalar = amount_measure.value
        amount_units = tyto.OM.get_term_by_uri(amount_measure.unit)
        if "dispenseVelocity" in parameter_value_map:
            dispense_velocity = parameter_value_map["dispenseVelocity"]
        plan = parameter_value_map["plan"]
        if plan:
            map = json.loads(unquote(plan.values))

            # Propagate source details to destination
            source_contents = read_sample_contents(source)
            destination_contents = read_sample_contents(destination)

            try:
                for k, v in source_contents.items():
                    destination_contents[map[k]] = v
            except:
                print(source_contents)
                raise KeyError()
            destination.initial_contents = quote(json.dumps(destination_contents))
        else:
            l.warn(f"Cannot instantiate a map for TransferByMap because plan is None")

        if source:
            source_container = record.document.find(source.container_type)
            source_names = get_sample_names(
                source,
                error_msg="Transfer execution failed. All source Components must specify a name.",
            )
        else:
            source_container = None

        if destination:
            container_spec = destination.get_container_type()
            container_class = (
                ContainerOntology.uri + "#" + container_spec.queryString.split(":")[-1]
            )
            container_str = ContainerOntology.get_term_by_uri(container_class)
        else:
            container_str = None
            container_spec = None

        # Add to markdown
        if (
            amount_scalar
            and amount_units
            and source_container
            and container_str
            and container_spec
        ):
            text = f"Transfer {amount_scalar} {amount_units} of each `{source_container.name}` sample to {container_str} `{container_spec.name}` in the wells indicated in the plate layout.\n"
            # text +=  '| Sample | Wells |\n'
            # text +=  '| --- | --- |\n'
            # for coordinates, uri in destination_contents.items():
            #    name = record.document.find(uri).name
            #    text += f'|{name}|{coordinates}|\n'
        elif amount_scalar and amount_units:
            text = f"Transfer {amount_scalar} {amount_units} of each *source* sample to *destination*.\n"
        else:
            text = f"TransferByMap (*could not specialize activity*).\n"

        if temperature:
            text += f" Maintain at {measurement_to_text(temperature)} during transfer."

        execution.markdown_steps += [text]

<<<<<<< HEAD
    def culture(self, record: ActivityNodeExecution, execution: ProtocolExecution):
=======
    def culture(
        self,
        record: labop.ActivityNodeExecution,
        execution: labop.ProtocolExecution,
    ):
>>>>>>> 8e699133
        call = record.call.lookup()
        parameter_value_map = call.parameter_value_map()
        inocula = parameter_value_map["inoculum"]
        growth_medium = parameter_value_map["growth_medium"]
        volume = parameter_value_map["volume"]
        volume_scalar = volume.value
        volume_units = tyto.OM.get_term_by_uri(volume.unit)
        duration = parameter_value_map["duration"]
        duration_scalar = duration.value
        duration_units = tyto.OM.get_term_by_uri(duration.unit)
        orbital_shake_speed = parameter_value_map["orbital_shake_speed"]
        temperature = parameter_value_map["temperature"]
        temperature_scalar = temperature.value
        temperature_units = tyto.OM.get_term_by_uri(temperature.unit)
        replicates = (
            parameter_value_map["replicates"]
            if "replicates" in parameter_value_map
            else 1
        )
        container = parameter_value_map["container"]

        # Generate markdown
        container_str = record.document.find(container.container_type).name
        inocula_names = get_sample_names(
            inocula,
            error_msg="Culture execution failed. All input inoculum Components must specify a name.",
        )
        # text = f'Inoculate `{inocula_names[0]}` into {volume_scalar} {volume_units} of {growth_medium.name} in {container_str} and grow for {measurement_to_text(duration)} at {measurement_to_text(temperature)} and {int(orbital_shake_speed.value)} rpm.'
        if duration_scalar > 14:
            text = f"Inoculate `{inocula_names[0]}` into {volume_scalar} {volume_units} of {growth_medium.name} in {container_str} and grow overnight (for {measurement_to_text(duration)}) at {measurement_to_text(temperature)} and {int(orbital_shake_speed.value)} rpm."
        else:
            text = f"Inoculate `{inocula_names[0]}` into {volume_scalar} {volume_units} of {growth_medium.name} in {container_str} and grow for {measurement_to_text(duration)} at {measurement_to_text(temperature)} and {int(orbital_shake_speed.value)} rpm."
        text += repeat_for_remaining_samples(
            inocula_names,
            repeat_msg=" Repeat this procedure for the other inocula: ",
        )
        if replicates > 1:
            if duration_scalar > 14:
                text = f"Inoculate {replicates} colonies of each {inocula.name}, for a total of {replicates*len(inocula_names)} cultures. Inoculate each into {volume_scalar} {volume_units} of {growth_medium.name} in {container_str} and grow overnight (for {measurement_to_text(duration)}) at {measurement_to_text(temperature)} and {int(orbital_shake_speed.value)} rpm."
            else:
                text = f"Inoculate {replicates} colonies of each {inocula.name}, for a total of {replicates*len(inocula_names)} cultures. Inoculate each into {volume_scalar} {volume_units} of {growth_medium.name} in {container_str} and grow for {measurement_to_text(duration)} at {measurement_to_text(temperature)} and {int(orbital_shake_speed.value)} rpm."

        # Populate output SampleArray
        container.initial_contents = write_sample_contents(inocula, replicates)
        execution.markdown_steps += [text]

<<<<<<< HEAD
    def incubate(self, record: ActivityNodeExecution, execution: ProtocolExecution):
=======
    def incubate(
        self,
        record: labop.ActivityNodeExecution,
        execution: labop.ProtocolExecution,
    ):
>>>>>>> 8e699133
        call = record.call.lookup()
        parameter_value_map = call.parameter_value_map()

        location = parameter_value_map["location"]
        duration = parameter_value_map["duration"]
        shakingFrequency = parameter_value_map["shakingFrequency"]
        temperature = parameter_value_map["temperature"]

        sample_names = get_sample_names(
            location,
            error_msg="Hold execution failed. All input locations must have a name specified",
        )
        if len(sample_names) > 1:
            text = f"Incubate all `{location.name}` samples for {measurement_to_text(duration)} at {measurement_to_text(temperature)} at {int(shakingFrequency.value)} rpm."
        else:
            text = f"Incubate `{location.name}` for {measurement_to_text(duration)} at {measurement_to_text(temperature)} at {int(shakingFrequency.value)} rpm."

        execution.markdown_steps += [text]

<<<<<<< HEAD
    def hold(self, record: ActivityNodeExecution, execution: ProtocolExecution):
=======
    def hold(
        self,
        record: labop.ActivityNodeExecution,
        execution: labop.ProtocolExecution,
    ):
>>>>>>> 8e699133
        call = record.call.lookup()
        parameter_value_map = call.parameter_value_map()

        location = parameter_value_map["location"]
        temperature = parameter_value_map["temperature"]

        if len(read_sample_contents(location)) > 1:
            text = f"Hold all `{location.name}` samples at {measurement_to_text(temperature)}."
        else:
            text = f"Hold `{location.name}` at {measurement_to_text(temperature)}."
        text = add_description(record, text)
        execution.markdown_steps += [text]

<<<<<<< HEAD
    def hold_on_ice(self, record: ActivityNodeExecution, execution: ProtocolExecution):
=======
    def hold_on_ice(
        self,
        record: labop.ActivityNodeExecution,
        execution: labop.ProtocolExecution,
    ):
>>>>>>> 8e699133
        call = record.call.lookup()
        parameter_value_map = call.parameter_value_map()

        location = parameter_value_map["location"]

        if len(read_sample_contents(location)) > 1:
            text = f"Hold all `{location.name}` samples on ice."
        else:
            text = f"Hold `{location.name}` on ice."
        text = add_description(record, text)
        execution.markdown_steps += [text]

    def dilute_to_target_od(
<<<<<<< HEAD
        self, record: ActivityNodeExecution, execution: ProtocolExecution
=======
        self,
        record: labop.ActivityNodeExecution,
        execution: labop.ProtocolExecution,
>>>>>>> 8e699133
    ):
        call = record.call.lookup()
        parameter_value_map = call.parameter_value_map()

        source = parameter_value_map["source"]
        destination = parameter_value_map["destination"]
        diluent = parameter_value_map["diluent"]
        amount = parameter_value_map["amount"]
        target_od = parameter_value_map["target_od"]
        temperature = (
            parameter_value_map["temperature"]
            if "temperature" in parameter_value_map
            else None
        )
        destination.initial_contents = source.initial_contents

        # Get destination container type
        container_spec = destination.get_container_type()
        container_class = (
            ContainerOntology.uri + "#" + container_spec.queryString.split(":")[-1]
        )
        container_str = ContainerOntology.get_term_by_uri(container_class)

        sample_names = get_sample_names(
            source,
            error_msg="Dilute to target OD execution failed. All source Components must specify a name.",
        )

        if len(sample_names) == 1:
            text = f"Back-dilute `{sample_names[0]}` `{source.name}` with {diluent.name} into {container_str} to a target OD of {target_od.value} and final volume of {measurement_to_text(amount)}."
        elif len(sample_names) > 1:
            text = f"Back-dilute each of {len(read_sample_contents(source))} `{source.name}` samples to a target OD of {target_od.value} using {diluent.name} as diluent to a final volume of {measurement_to_text(amount)}."

        if temperature:
            text += f" Maintain at {measurement_to_text(temperature)} while performing dilutions."
        execution.markdown_steps += [text]

<<<<<<< HEAD
    def dilute(self, record: ActivityNodeExecution, execution: ProtocolExecution):
=======
    def dilute(
        self,
        record: labop.ActivityNodeExecution,
        execution: labop.ProtocolExecution,
    ):
>>>>>>> 8e699133
        call = record.call.lookup()
        parameter_value_map = call.parameter_value_map()

        source = parameter_value_map["source"]
        destination = parameter_value_map["destination"]
        diluent = parameter_value_map["diluent"]
        amount = parameter_value_map["amount"]
        replicates = (
            parameter_value_map["replicates"]
            if "replicates" in parameter_value_map
            else 1
        )
        dilution_factor = parameter_value_map["dilution_factor"]
        temperature = (
            parameter_value_map["temperature"]
            if "temperature" in parameter_value_map
            else None
        )

        destination.initial_contents = source.initial_contents

        # Get destination container type
        container_spec = destination.get_container_type()
        container_class = (
            ContainerOntology.uri + "#" + container_spec.queryString.split(":")[-1]
        )
        container_text = ContainerOntology.get_term_by_uri(container_class)

        # Get sample names
        sample_names = get_sample_names(
            source,
            error_msg="Dilute execution failed. All source Components must specify a name.",
        )

        replicate_text = " and each of {replicates} replicates " if replicates else ""
        if len(sample_names) == 1:
            text = f"Dilute `{sample_names[0]}`{replicate_text}`{source.name}` with {diluent.name} into the {container_text} at a 1:{dilution_factor} ratio and final volume of {measurement_to_text(amount)}."
        elif len(sample_names) > 1:
            text = f"Dilute each of {replicates*len(sample_names)} `{source.name}` samples with {diluent.name} into the {container_text} at a 1:{dilution_factor} ratio and final volume of {measurement_to_text(amount)}."
        # repeat_for_remaining_samples(sample_names, repeat_msg='Repeat for the remaining cultures:')

        if temperature:
            text += f" Maintain at {measurement_to_text(temperature)} while performing dilutions."
        text = add_description(record, text)
        execution.markdown_steps += [text]

<<<<<<< HEAD
    def transform(self, record: ActivityNodeExecution, execution: ProtocolExecution):
=======
    def transform(
        self,
        record: labop.ActivityNodeExecution,
        execution: labop.ProtocolExecution,
    ):
>>>>>>> 8e699133
        call = record.call.lookup()
        parameter_value_map = call.parameter_value_map()
        host = parameter_value_map["host"]
        dna = parameter_value_map["dna"]
        medium = parameter_value_map["selection_medium"]
        destination = parameter_value_map["destination"]
        transformants = parameter_value_map["transformants"]
        if "amount" in parameter_value_map:
            amount_measure = parameter_value_map["amount"]
            amount_scalar = amount_measure.value
            amount_units = tyto.OM.get_term_by_uri(amount_measure.unit)

        dna_names = get_sample_names(
            dna,
            error_msg="Transform execution failed. All input DNA Components must specify a name.",
        )

        # TODO: move this initialization to predefined primitives
        transformants.format = "json"

        # Instantiate Components to represent transformants and populate
        # these into the output SampleArray
        i_transformant = 1
        initial_contents = {}
        for i_dna, dna_name in enumerate(dna_names):
            # Use a while loop to mint a unique URI for new Components
            UNIQUE_URI = False
            while not UNIQUE_URI:
                try:
                    strain = sbol3.Component(
                        f"transformant{i_transformant}",
                        sbol3.SBO_FUNCTIONAL_ENTITY,
                        name=f"{host.name}+{dna_name} transformant",
                    )
                    record.document.add(strain)

                    # Populate the output SampleArray with the new strain instances
                    initial_contents[i_dna + 1] = strain.identity
                    UNIQUE_URI = True
                except:
                    i_transformant += 1
            i_transformant += 1
        transformants.initial_contents = quote(json.dumps(initial_contents))
        transformants.name = destination.name

        # Add to markdown
        text = f"Transform `{dna_names[0]}` DNA into `{host.name}`."
        text += repeat_for_remaining_samples(
            dna_names, repeat_msg="Repeat for the remaining transformant DNA: "
        )
        text += f" Plate transformants on {medium.name} `{destination.name}` plates."
        text = add_description(record, text)
        execution.markdown_steps += [text]

    def serial_dilution(
<<<<<<< HEAD
        self, record: ActivityNodeExecution, execution: ProtocolExecution
=======
        self,
        record: labop.ActivityNodeExecution,
        execution: labop.ProtocolExecution,
>>>>>>> 8e699133
    ):
        call = record.call.lookup()
        parameter_value_map = call.parameter_value_map()

        source = parameter_value_map["source"]
        destination = parameter_value_map["destination"]
        diluent = parameter_value_map["diluent"]
        amount = parameter_value_map["amount"]
        dilution_factor = parameter_value_map["dilution_factor"]
        series = parameter_value_map["series"]

        destination_coordinates = ""
        if isinstance(destination, SampleMask):
            destination_coordinates = f"wells {destination.sample_coordinates(sample_format=self.sample_format)} of"
            last_destination_coordinate = f"{destination.sample_coordinates(sample_format=self.sample_format, as_list=True)[-1]}"
            destination = destination.source.lookup()
        source_coordinates = source.sample_coordinates(sample_format=self.sample_format)
        if isinstance(source, SampleMask):
            source = source.source.lookup()

        # Get destination container type
        container_spec = destination.get_container_type()
        container_class = (
            ContainerOntology.uri + "#" + container_spec.queryString.split(":")[-1]
        )
        container_str = ContainerOntology.get_term_by_uri(container_class)

        if self.propagate_objects:
            # Update destination contents
            destination.initial_contents = source.initial_contents

            # Get sample names
            sample_names = get_sample_names(
                source,
                error_msg="Dilute execution failed. All source Components must specify a name.",
                coordinates=source_coordinates,
            )
        else:
            sample_names = source_coordinates
        text = f"Perform a series of {series} {dilution_factor}-fold dilutions on {destination_coordinates} {container_str} `{container_spec.name}`. Start with {sample_names} and end with a final volume of {measurement_to_text(amount)} in {last_destination_coordinate}. "
        if len(sample_names) > 1 and not source_coordinates:
            text += f" Repeat for the remaining {len(sample_names)-1} `{source.name}` samples."
        # repeat_for_remaining_samples(sample_names, repeat_msg='Repeat for the remaining cultures:')
        text = add_description(record, text)
        execution.markdown_steps += [text]

    def evaporative_seal(
<<<<<<< HEAD
        self, record: ActivityNodeExecution, execution: ProtocolExecution
=======
        self,
        record: labop.ActivityNodeExecution,
        execution: labop.ProtocolExecution,
>>>>>>> 8e699133
    ):
        call = record.call.lookup()
        parameter_value_map = call.parameter_value_map()

        location = parameter_value_map["location"]
        specification = parameter_value_map["specification"]

        # Get destination container type
        container_spec = location.get_container_type()
        container_class = (
            ContainerOntology.uri + "#" + container_spec.queryString.split(":")[-1]
        )
        container_str = ContainerOntology.get_term_by_uri(container_class)

        text = f"Cover `{location.name}` samples in {container_str} with your choice of material to prevent evaporation."
        execution.markdown_steps += [text]

<<<<<<< HEAD
    def unseal(self, record: ActivityNodeExecution, execution: ProtocolExecution):
=======
    def unseal(
        self,
        record: labop.ActivityNodeExecution,
        execution: labop.ProtocolExecution,
    ):
>>>>>>> 8e699133
        call = record.call.lookup()
        parameter_value_map = call.parameter_value_map()

        location = parameter_value_map["location"]

        # Get destination container type
        container_spec = location.get_container_type()
        container_class = (
            ContainerOntology.uri + "#" + container_spec.queryString.split(":")[-1]
        )
        container_str = ContainerOntology.get_term_by_uri(container_class)

        text = f"Remove the seal from {container_str} containing `{location.name}` samples."
        execution.markdown_steps += [text]

<<<<<<< HEAD
    def pool_samples(self, record: ActivityNodeExecution, execution: ProtocolExecution):
=======
    def pool_samples(
        self,
        record: labop.ActivityNodeExecution,
        execution: labop.ProtocolExecution,
    ):
>>>>>>> 8e699133
        call = record.call.lookup()
        parameter_value_map = call.parameter_value_map()

        source = parameter_value_map["source"]
        samples = parameter_value_map["samples"]
        destination = parameter_value_map["destination"]
        volume = parameter_value_map["volume"]
        source_contents = read_sample_contents(source)

        # Get destination container type
        container_spec = destination.get_container_type()
        container_class = (
            ContainerOntology.uri + "#" + container_spec.queryString.split(":")[-1]
        )
        container_str = ContainerOntology.get_term_by_uri(container_class)

        # Condense replicates
        n_samples = len(source_contents)
        source_contents = list(
            dict.fromkeys(source_contents.values())
        )  # Remove replicates while preserving order, see Stack Overflow #53657523

        source_contents += source_contents  # This is a kludge to support the iGEM protocol, necessary because we don't have a good way to track replicates
        n_replicates = int(n_samples / len(source_contents))
        samples.initial_contents = write_sample_contents(source_contents)
        samples.name = source.name

        text = f"Pool {measurement_to_text(volume)} from each of {n_replicates} replicate `{source.name}` samples into {container_str} `{container_spec.name}`."
        execution.markdown_steps += [text]

<<<<<<< HEAD
    def quick_spin(self, record: ActivityNodeExecution, execution: ProtocolExecution):
=======
    def quick_spin(
        self,
        record: labop.ActivityNodeExecution,
        execution: labop.ProtocolExecution,
    ):
>>>>>>> 8e699133
        call = record.call.lookup()
        parameter_value_map = call.parameter_value_map()

        location = parameter_value_map["location"]

        # Get destination container type
        container_spec = location.get_container_type()
        container_class = (
            ContainerOntology.uri + "#" + container_spec.queryString.split(":")[-1]
        )
        container_str = ContainerOntology.get_term_by_uri(container_class)

        text = f"Perform a brief centrifugation on {container_str} containing `{container_spec.name}` samples."
        text = add_description(record, text)
        execution.markdown_steps += [text]

    def subprotocol_specialization(
<<<<<<< HEAD
        self, record: ActivityNodeExecution, execution: ProtocolExecution
=======
        self,
        record: labop.ActivityNodeExecution,
        execution: labop.ProtocolExecution,
>>>>>>> 8e699133
    ):
        pass

    def embedded_image(
<<<<<<< HEAD
        self, record: ActivityNodeExecution, execution: ProtocolExecution
=======
        self,
        record: labop.ActivityNodeExecution,
        execution: labop.ProtocolExecution,
>>>>>>> 8e699133
    ):
        call = record.call.lookup()
        parameter_value_map = call.parameter_value_map()

        image = parameter_value_map["image"]
        caption = parameter_value_map["caption"]

        text = f'\n\n![]({image})\n<p align="center">{caption}</p>\n'

        execution.markdown_steps[-1] += text

    def culture_plates(
<<<<<<< HEAD
        self, record: ActivityNodeExecution, execution: ProtocolExecution
=======
        self,
        record: labop.ActivityNodeExecution,
        execution: labop.ProtocolExecution,
>>>>>>> 8e699133
    ):
        call = record.call.lookup()
        parameter_value_map = call.parameter_value_map()
        container = parameter_value_map["specification"]
        quantity = parameter_value_map["quantity"]
        growth_medium = parameter_value_map["growth_medium"]
        samples = parameter_value_map["samples"]

        # Get destination container type
        container_uri = (
            ContainerOntology.uri + "#" + container.queryString.split(":")[-1]
        )
        container_str = ContainerOntology.get_term_by_uri(container_uri)
        samples.name = container.name

        execution.markdown_steps += [
            f"Obtain {quantity} x {container_str} containing {growth_medium.name} growth medium for culturing `{samples.name}`"
        ]

    def pick_colonies(
<<<<<<< HEAD
        self, record: ActivityNodeExecution, execution: ProtocolExecution
=======
        self,
        record: labop.ActivityNodeExecution,
        execution: labop.ProtocolExecution,
>>>>>>> 8e699133
    ):
        call = record.call.lookup()
        parameter_value_map = call.parameter_value_map()
        colonies = parameter_value_map["colonies"]
        quantity = parameter_value_map["quantity"]
        replicates = parameter_value_map["replicates"]
        samples = parameter_value_map["samples"]

        # Copy input SampleArray properties to output
        # TODO: maybe this should be abstracted out into a convenience method
        samples.initial_contents = colonies.initial_contents
        samples.name = colonies.name
        samples.format = colonies.format
        execution.markdown_steps += [
            f"Pick {replicates} colonies from each `{colonies.name}` plate."
        ]

    def excel_metadata(
<<<<<<< HEAD
        self, record: ActivityNodeExecution, execution: ProtocolExecution
=======
        self,
        record: labop.ActivityNodeExecution,
        execution: labop.ProtocolExecution,
>>>>>>> 8e699133
    ):
        call = record.call.lookup()
        parameter_value_map = call.parameter_value_map()
        filename = parameter_value_map["filename"]
        for_samples = parameter_value_map["for_samples"]
        metadata = parameter_value_map["metadata"]
        df = pd.read_excel(filename, index_col=0, header=0)
        x = xr.Dataset.from_dataframe(df)
        metadata.descriptions = json.dumps(x.to_dict())
        metadata.for_samples = for_samples

    def join_metadata(
<<<<<<< HEAD
        self, record: ActivityNodeExecution, execution: ProtocolExecution
=======
        self,
        record: labop.ActivityNodeExecution,
        execution: labop.ProtocolExecution,
>>>>>>> 8e699133
    ):
        call = record.call.lookup()
        parameter_value_map = call.parameter_value_map()
        metadata = parameter_value_map["metadata"]
        dataset = parameter_value_map["dataset"]
        enhanced_dataset = parameter_value_map["enhanced_dataset"]

    def dataset_to_text(self, dataset: Dataset):
        # Assumes that the data file is the same name as the markdown file, aside from the extension
        if self.out_file:
            xlsx_file = self.out_file.split(".")[0] + ".xlsx"
        else:
            xlsx_file = (
                "template.xlsx"  # Dummy value used when generating, but not writing md
            )
        return f"Dataset: [{xlsx_file}]({xlsx_file})"


def measurement_to_text(measure: sbol3.Measure):
    measurement_scalar = measure.value
    measurement_units = tyto.OM.get_term_by_uri(measure.unit)
    return f"{measurement_scalar} {measurement_units}"


def get_sample_names(
<<<<<<< HEAD
    inputs: Union[SampleArray, sbol3.Component], error_msg, coordinates=None
=======
    inputs: Union[labop.SampleArray, sbol3.Component],
    error_msg,
    coordinates=None,
>>>>>>> 8e699133
) -> List[str]:
    # Since some behavior inputs may be specified as either a SampleArray or directly as a list
    # of Components, this provides a convenient way to unpack a list of sample names
    input_names = []
    if isinstance(inputs, SampleArray):
        if inputs.initial_contents:
            initial_contents = read_sample_contents(inputs)
            if coordinates:
                input_names = {inputs.document.find(initial_contents[coordinates]).name}
            else:
                for c in initial_contents:
                    if c is not None:
                        input_name = inputs.document.find(c)
                        if input_name is not None:
                            input_names.append(input_name)
                        else:
                            input_names.append(c)
    elif isinstance(inputs, Iterable):
        input_names = {i.name for i in inputs}
    else:
        input_names = {inputs.name}
    if not all([name is not None for name in input_names]):
        raise ValueError(error_msg)
    return sorted(input_names)


def repeat_for_remaining_samples(names: List[str], repeat_msg: str):
    # Helps convert multiple samples to natural language
    if len(names) == 1:
        return ""
    elif len(names) == 2:
        return f"{repeat_msg} {names[1]}"
    elif len(names) == 3:
        return f"{repeat_msg} {names[1]} and {names[2]}"
    else:
        remaining = ", ".join([f"`{name}`" for name in names[1:-1]])
        remaining += f", and `{names[-1]}`"
        return f" {repeat_msg} {remaining}."


def get_sample_label(sample: SampleCollection, record: ActivityNodeExecution) -> str:
    # Lookup sample container to get the container name, and use that
    # as the sample label
    if isinstance(sample, SampleMask):
        sample = sample.source.lookup()
    return record.document.find(sample.container_type).name


def write_sample_contents(
    sample_array: Union[dict, List[sbol3.Component]], replicates=1
) -> str:
    if isinstance(sample_array, SampleArray):
        old_contents = read_sample_contents(sample_array)
        initial_contents = []
        for r in range(replicates):
            for c in old_contents.values():
                initial_contents.append(c)
                # sample_array.document.find(c).name += f' replicate {r}'
        initial_contents = {i + 1: c for i, c in enumerate(initial_contents)}
    else:
        initial_contents = {
            i + 1: c for i, c in enumerate(sample_array) for r in range(replicates)
        }
    return quote(json.dumps(initial_contents))


def read_sample_contents(sample_array: Union[sbol3.Component, SampleArray]) -> dict:
    if not isinstance(sample_array, SampleArray):
        return {"1": sample_array.identity}
    if sample_array.initial_contents == "https://github.com/synbiodex/pysbol3#missing":
        return {}
    if not sample_array.initial_contents:
        return {}
    # De-serialize the initial_contents field of a SampleArray
    contents = deserialize_sample_format(sample_array.initial_contents, sample_array)
    if isinstance(contents, xr.DataArray):
        contents = contents[Strings.SAMPLE].data.tolist()
    return contents


def add_description(record, text):
    description = record.node.lookup().description
    if description:
        text += f" {description}"
    return text<|MERGE_RESOLUTION|>--- conflicted
+++ resolved
@@ -334,13 +334,9 @@
         return f"Import data into the provided Excel file: {output_parameters}."
 
     def define_container(
-<<<<<<< HEAD
-        self, record: ActivityNodeExecution, execution: ProtocolExecution
-=======
-        self,
-        record: labop.ActivityNodeExecution,
-        execution: labop.ProtocolExecution,
->>>>>>> 8e699133
+        self,
+        record: labop.ActivityNodeExecution,
+        execution: labop.ProtocolExecution,
     ):
         results = {}
         call = record.call.lookup()
@@ -390,13 +386,9 @@
         return results
 
     def define_containers(
-<<<<<<< HEAD
-        self, record: ActivityNodeExecution, execution: ProtocolExecution
-=======
-        self,
-        record: labop.ActivityNodeExecution,
-        execution: labop.ProtocolExecution,
->>>>>>> 8e699133
+        self,
+        record: labop.ActivityNodeExecution,
+        execution: labop.ProtocolExecution,
     ):
         results = {}
         call = record.call.lookup()
@@ -444,13 +436,9 @@
             ]
 
     def provision_container(
-<<<<<<< HEAD
-        self, record: ActivityNodeExecution, execution: ProtocolExecution
-=======
-        self,
-        record: labop.ActivityNodeExecution,
-        execution: labop.ProtocolExecution,
->>>>>>> 8e699133
+        self,
+        record: labop.ActivityNodeExecution,
+        execution: labop.ProtocolExecution,
     ):
         results = {}
         call = record.call.lookup()
@@ -479,13 +467,9 @@
         return results
 
     def plate_coordinates(
-<<<<<<< HEAD
-        self, record: ActivityNodeExecution, execution: ProtocolExecution
-=======
-        self,
-        record: labop.ActivityNodeExecution,
-        execution: labop.ProtocolExecution,
->>>>>>> 8e699133
+        self,
+        record: labop.ActivityNodeExecution,
+        execution: labop.ProtocolExecution,
     ):
         results = {}
         call = record.call.lookup()
@@ -506,13 +490,9 @@
         return results
 
     def measure_absorbance(
-<<<<<<< HEAD
-        self, record: ActivityNodeExecution, execution: ProtocolExecution
-=======
-        self,
-        record: labop.ActivityNodeExecution,
-        execution: labop.ProtocolExecution,
->>>>>>> 8e699133
+        self,
+        record: labop.ActivityNodeExecution,
+        execution: labop.ProtocolExecution,
     ):
         results = {}
         call = record.call.lookup()
@@ -565,13 +545,9 @@
         execution.markdown_steps += [text]
 
     def measure_fluorescence(
-<<<<<<< HEAD
-        self, record: ActivityNodeExecution, execution: ProtocolExecution
-=======
-        self,
-        record: labop.ActivityNodeExecution,
-        execution: labop.ProtocolExecution,
->>>>>>> 8e699133
+        self,
+        record: labop.ActivityNodeExecution,
+        execution: labop.ProtocolExecution,
     ):
         results = {}
         call = record.call.lookup()
@@ -616,15 +592,11 @@
         # Add to markdown
         execution.markdown_steps += [text]
 
-<<<<<<< HEAD
-    def vortex(self, record: ActivityNodeExecution, execution: ProtocolExecution):
-=======
     def vortex(
         self,
         record: labop.ActivityNodeExecution,
         execution: labop.ProtocolExecution,
     ):
->>>>>>> 8e699133
         call = record.call.lookup()
         parameter_value_map = call.parameter_value_map()
         duration = None
@@ -632,13 +604,7 @@
             duration_measure = parameter_value_map["duration"]
             duration_scalar = duration_measure.value
             duration_units = tyto.OM.get_term_by_uri(duration_measure.unit)
-<<<<<<< HEAD
-        samples = parameter_value_map["samples"]
-        mixed_samples = parameter_value_map["mixed_samples"]
-        mixed_samples.name = samples.name
-=======
         samples = parameter_value_map["samples"]["value"]
->>>>>>> 8e699133
 
         # Add to markdown
         text = f"Vortex `{samples.name}`"
@@ -647,15 +613,11 @@
         text += "."
         execution.markdown_steps += [text]
 
-<<<<<<< HEAD
-    def discard(self, record: ActivityNodeExecution, execution: ProtocolExecution):
-=======
     def discard(
         self,
         record: labop.ActivityNodeExecution,
         execution: labop.ProtocolExecution,
     ):
->>>>>>> 8e699133
         call = record.call.lookup()
         parameter_value_map = call.parameter_value_map()
 
@@ -680,15 +642,11 @@
         text = add_description(record, text)
         execution.markdown_steps += [text]
 
-<<<<<<< HEAD
-    def transfer(self, record: ActivityNodeExecution, execution: ProtocolExecution):
-=======
     def transfer(
         self,
         record: labop.ActivityNodeExecution,
         execution: labop.ProtocolExecution,
     ):
->>>>>>> 8e699133
         call = record.call.lookup()
         parameter_value_map = call.parameter_value_map()
 
@@ -806,13 +764,9 @@
         execution.markdown_steps += [text]
 
     def transfer_by_map(
-<<<<<<< HEAD
-        self, record: ActivityNodeExecution, execution: ProtocolExecution
-=======
-        self,
-        record: labop.ActivityNodeExecution,
-        execution: labop.ProtocolExecution,
->>>>>>> 8e699133
+        self,
+        record: labop.ActivityNodeExecution,
+        execution: labop.ProtocolExecution,
     ):
         call = record.call.lookup()
         parameter_value_map = call.parameter_value_map()
@@ -890,15 +844,11 @@
 
         execution.markdown_steps += [text]
 
-<<<<<<< HEAD
-    def culture(self, record: ActivityNodeExecution, execution: ProtocolExecution):
-=======
     def culture(
         self,
         record: labop.ActivityNodeExecution,
         execution: labop.ProtocolExecution,
     ):
->>>>>>> 8e699133
         call = record.call.lookup()
         parameter_value_map = call.parameter_value_map()
         inocula = parameter_value_map["inoculum"]
@@ -945,15 +895,11 @@
         container.initial_contents = write_sample_contents(inocula, replicates)
         execution.markdown_steps += [text]
 
-<<<<<<< HEAD
-    def incubate(self, record: ActivityNodeExecution, execution: ProtocolExecution):
-=======
     def incubate(
         self,
         record: labop.ActivityNodeExecution,
         execution: labop.ProtocolExecution,
     ):
->>>>>>> 8e699133
         call = record.call.lookup()
         parameter_value_map = call.parameter_value_map()
 
@@ -973,15 +919,11 @@
 
         execution.markdown_steps += [text]
 
-<<<<<<< HEAD
-    def hold(self, record: ActivityNodeExecution, execution: ProtocolExecution):
-=======
     def hold(
         self,
         record: labop.ActivityNodeExecution,
         execution: labop.ProtocolExecution,
     ):
->>>>>>> 8e699133
         call = record.call.lookup()
         parameter_value_map = call.parameter_value_map()
 
@@ -995,15 +937,11 @@
         text = add_description(record, text)
         execution.markdown_steps += [text]
 
-<<<<<<< HEAD
-    def hold_on_ice(self, record: ActivityNodeExecution, execution: ProtocolExecution):
-=======
     def hold_on_ice(
         self,
         record: labop.ActivityNodeExecution,
         execution: labop.ProtocolExecution,
     ):
->>>>>>> 8e699133
         call = record.call.lookup()
         parameter_value_map = call.parameter_value_map()
 
@@ -1017,13 +955,9 @@
         execution.markdown_steps += [text]
 
     def dilute_to_target_od(
-<<<<<<< HEAD
-        self, record: ActivityNodeExecution, execution: ProtocolExecution
-=======
-        self,
-        record: labop.ActivityNodeExecution,
-        execution: labop.ProtocolExecution,
->>>>>>> 8e699133
+        self,
+        record: labop.ActivityNodeExecution,
+        execution: labop.ProtocolExecution,
     ):
         call = record.call.lookup()
         parameter_value_map = call.parameter_value_map()
@@ -1061,15 +995,11 @@
             text += f" Maintain at {measurement_to_text(temperature)} while performing dilutions."
         execution.markdown_steps += [text]
 
-<<<<<<< HEAD
-    def dilute(self, record: ActivityNodeExecution, execution: ProtocolExecution):
-=======
     def dilute(
         self,
         record: labop.ActivityNodeExecution,
         execution: labop.ProtocolExecution,
     ):
->>>>>>> 8e699133
         call = record.call.lookup()
         parameter_value_map = call.parameter_value_map()
 
@@ -1116,15 +1046,11 @@
         text = add_description(record, text)
         execution.markdown_steps += [text]
 
-<<<<<<< HEAD
-    def transform(self, record: ActivityNodeExecution, execution: ProtocolExecution):
-=======
     def transform(
         self,
         record: labop.ActivityNodeExecution,
         execution: labop.ProtocolExecution,
     ):
->>>>>>> 8e699133
         call = record.call.lookup()
         parameter_value_map = call.parameter_value_map()
         host = parameter_value_map["host"]
@@ -1180,13 +1106,9 @@
         execution.markdown_steps += [text]
 
     def serial_dilution(
-<<<<<<< HEAD
-        self, record: ActivityNodeExecution, execution: ProtocolExecution
-=======
-        self,
-        record: labop.ActivityNodeExecution,
-        execution: labop.ProtocolExecution,
->>>>>>> 8e699133
+        self,
+        record: labop.ActivityNodeExecution,
+        execution: labop.ProtocolExecution,
     ):
         call = record.call.lookup()
         parameter_value_map = call.parameter_value_map()
@@ -1234,13 +1156,9 @@
         execution.markdown_steps += [text]
 
     def evaporative_seal(
-<<<<<<< HEAD
-        self, record: ActivityNodeExecution, execution: ProtocolExecution
-=======
-        self,
-        record: labop.ActivityNodeExecution,
-        execution: labop.ProtocolExecution,
->>>>>>> 8e699133
+        self,
+        record: labop.ActivityNodeExecution,
+        execution: labop.ProtocolExecution,
     ):
         call = record.call.lookup()
         parameter_value_map = call.parameter_value_map()
@@ -1258,15 +1176,11 @@
         text = f"Cover `{location.name}` samples in {container_str} with your choice of material to prevent evaporation."
         execution.markdown_steps += [text]
 
-<<<<<<< HEAD
-    def unseal(self, record: ActivityNodeExecution, execution: ProtocolExecution):
-=======
     def unseal(
         self,
         record: labop.ActivityNodeExecution,
         execution: labop.ProtocolExecution,
     ):
->>>>>>> 8e699133
         call = record.call.lookup()
         parameter_value_map = call.parameter_value_map()
 
@@ -1282,15 +1196,11 @@
         text = f"Remove the seal from {container_str} containing `{location.name}` samples."
         execution.markdown_steps += [text]
 
-<<<<<<< HEAD
-    def pool_samples(self, record: ActivityNodeExecution, execution: ProtocolExecution):
-=======
     def pool_samples(
         self,
         record: labop.ActivityNodeExecution,
         execution: labop.ProtocolExecution,
     ):
->>>>>>> 8e699133
         call = record.call.lookup()
         parameter_value_map = call.parameter_value_map()
 
@@ -1321,15 +1231,11 @@
         text = f"Pool {measurement_to_text(volume)} from each of {n_replicates} replicate `{source.name}` samples into {container_str} `{container_spec.name}`."
         execution.markdown_steps += [text]
 
-<<<<<<< HEAD
-    def quick_spin(self, record: ActivityNodeExecution, execution: ProtocolExecution):
-=======
     def quick_spin(
         self,
         record: labop.ActivityNodeExecution,
         execution: labop.ProtocolExecution,
     ):
->>>>>>> 8e699133
         call = record.call.lookup()
         parameter_value_map = call.parameter_value_map()
 
@@ -1347,24 +1253,16 @@
         execution.markdown_steps += [text]
 
     def subprotocol_specialization(
-<<<<<<< HEAD
-        self, record: ActivityNodeExecution, execution: ProtocolExecution
-=======
-        self,
-        record: labop.ActivityNodeExecution,
-        execution: labop.ProtocolExecution,
->>>>>>> 8e699133
+        self,
+        record: labop.ActivityNodeExecution,
+        execution: labop.ProtocolExecution,
     ):
         pass
 
     def embedded_image(
-<<<<<<< HEAD
-        self, record: ActivityNodeExecution, execution: ProtocolExecution
-=======
-        self,
-        record: labop.ActivityNodeExecution,
-        execution: labop.ProtocolExecution,
->>>>>>> 8e699133
+        self,
+        record: labop.ActivityNodeExecution,
+        execution: labop.ProtocolExecution,
     ):
         call = record.call.lookup()
         parameter_value_map = call.parameter_value_map()
@@ -1377,13 +1275,9 @@
         execution.markdown_steps[-1] += text
 
     def culture_plates(
-<<<<<<< HEAD
-        self, record: ActivityNodeExecution, execution: ProtocolExecution
-=======
-        self,
-        record: labop.ActivityNodeExecution,
-        execution: labop.ProtocolExecution,
->>>>>>> 8e699133
+        self,
+        record: labop.ActivityNodeExecution,
+        execution: labop.ProtocolExecution,
     ):
         call = record.call.lookup()
         parameter_value_map = call.parameter_value_map()
@@ -1404,13 +1298,9 @@
         ]
 
     def pick_colonies(
-<<<<<<< HEAD
-        self, record: ActivityNodeExecution, execution: ProtocolExecution
-=======
-        self,
-        record: labop.ActivityNodeExecution,
-        execution: labop.ProtocolExecution,
->>>>>>> 8e699133
+        self,
+        record: labop.ActivityNodeExecution,
+        execution: labop.ProtocolExecution,
     ):
         call = record.call.lookup()
         parameter_value_map = call.parameter_value_map()
@@ -1429,13 +1319,9 @@
         ]
 
     def excel_metadata(
-<<<<<<< HEAD
-        self, record: ActivityNodeExecution, execution: ProtocolExecution
-=======
-        self,
-        record: labop.ActivityNodeExecution,
-        execution: labop.ProtocolExecution,
->>>>>>> 8e699133
+        self,
+        record: labop.ActivityNodeExecution,
+        execution: labop.ProtocolExecution,
     ):
         call = record.call.lookup()
         parameter_value_map = call.parameter_value_map()
@@ -1448,13 +1334,9 @@
         metadata.for_samples = for_samples
 
     def join_metadata(
-<<<<<<< HEAD
-        self, record: ActivityNodeExecution, execution: ProtocolExecution
-=======
-        self,
-        record: labop.ActivityNodeExecution,
-        execution: labop.ProtocolExecution,
->>>>>>> 8e699133
+        self,
+        record: labop.ActivityNodeExecution,
+        execution: labop.ProtocolExecution,
     ):
         call = record.call.lookup()
         parameter_value_map = call.parameter_value_map()
@@ -1480,13 +1362,9 @@
 
 
 def get_sample_names(
-<<<<<<< HEAD
-    inputs: Union[SampleArray, sbol3.Component], error_msg, coordinates=None
-=======
     inputs: Union[labop.SampleArray, sbol3.Component],
     error_msg,
     coordinates=None,
->>>>>>> 8e699133
 ) -> List[str]:
     # Since some behavior inputs may be specified as either a SampleArray or directly as a list
     # of Components, this provides a convenient way to unpack a list of sample names
